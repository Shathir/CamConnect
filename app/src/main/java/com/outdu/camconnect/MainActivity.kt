package com.outdu.camconnect

import android.os.Build
import android.os.Bundle
import android.view.View
import android.view.WindowManager
import androidx.activity.ComponentActivity
import androidx.activity.compose.setContent
import androidx.activity.enableEdgeToEdge
import androidx.compose.foundation.background
import androidx.compose.foundation.layout.Box
import androidx.compose.foundation.layout.fillMaxSize
<<<<<<< HEAD
import androidx.compose.foundation.layout.padding
=======
>>>>>>> cce1e1b9
import androidx.compose.runtime.Composable
import androidx.compose.ui.Modifier
import androidx.compose.ui.graphics.Color
import androidx.compose.ui.tooling.preview.Preview
<<<<<<< HEAD
import androidx.compose.ui.unit.dp
import com.outdu.camconnect.ui.layouts.AdaptiveStreamLayout
import android.Manifest
import android.content.pm.PackageManager
import androidx.core.content.ContextCompat
import android.widget.Toast
import androidx.activity.result.contract.ActivityResultContracts
=======
import com.outdu.camconnect.ui.layouts.AdaptiveStreamLayout
>>>>>>> cce1e1b9

class MainActivity : ComponentActivity() {
    
    companion object {
        private val REQUIRED_PERMISSIONS = arrayOf(
            Manifest.permission.ACCESS_FINE_LOCATION,
            Manifest.permission.ACCESS_COARSE_LOCATION
        )
    }
    
    private val requestPermissionLauncher = registerForActivityResult(
        ActivityResultContracts.RequestMultiplePermissions()
    ) { permissions ->
        val deniedPermissions = permissions.filterValues { !it }.keys
        
        if (deniedPermissions.isNotEmpty()) {
            // Some permissions were denied
            Toast.makeText(
                this,
                "Location permissions are required for detailed WiFi information",
                Toast.LENGTH_LONG
            ).show()
        }
    }
    
    override fun onCreate(savedInstanceState: Bundle?) {

        if (Build.VERSION.SDK_INT >= Build.VERSION_CODES.KITKAT) {
            // Enable immersive mode to hide the navigation bar
            val decorView = window.decorView
            // Hide nav bar
            decorView.systemUiVisibility = View.SYSTEM_UI_FLAG_LAYOUT_STABLE or
                    View.SYSTEM_UI_FLAG_LAYOUT_HIDE_NAVIGATION or
                    View.SYSTEM_UI_FLAG_LAYOUT_FULLSCREEN or
                    View.SYSTEM_UI_FLAG_IMMERSIVE_STICKY or
                    View.SYSTEM_UI_FLAG_HIDE_NAVIGATION or  // Hide nav bar
                    View.SYSTEM_UI_FLAG_FULLSCREEN or View.SYSTEM_UI_FLAG_IMMERSIVE
        }

        getWindow().addFlags(WindowManager.LayoutParams.FLAG_KEEP_SCREEN_ON);

        super.onCreate(savedInstanceState)
        enableEdgeToEdge()
        
        // Check permissions
        checkAndRequestPermissions()
        
        setContent {
            Box(
                modifier = Modifier
                    .fillMaxSize()
<<<<<<< HEAD
                    .background(Color(0xFF0D0D0D))
                    .padding(
                        start = 24.dp,
                        top = 8.dp,
                        end = 8.dp,
                        bottom = 8.dp
                    )
            ) {
                AdaptiveStreamLayout()
            }
        }
    }
    
    private fun checkAndRequestPermissions() {
        // Check if we need to request permissions (only for Android 6.0+)
        if (Build.VERSION.SDK_INT >= Build.VERSION_CODES.M) {
            val permissionsToRequest = mutableListOf<String>()
            
            // Check each permission
            for (permission in REQUIRED_PERMISSIONS) {
                if (ContextCompat.checkSelfPermission(this, permission) 
                    != PackageManager.PERMISSION_GRANTED) {
                    permissionsToRequest.add(permission)
                }
=======
                    .background(Color(0xFFF5F5F5))
            ) {
                AdaptiveStreamLayout()
>>>>>>> cce1e1b9
            }
            
            // Request permissions if needed
            if (permissionsToRequest.isNotEmpty()) {
                requestPermissionLauncher.launch(permissionsToRequest.toTypedArray())
            }
        }
    }
}

@Preview(showBackground = true, device = "spec:width=411dp,height=891dp")
@Composable
fun CamConnectPreview() {
    Box(
        modifier = Modifier
            .fillMaxSize()
            .background(Color(0xFFF5F5F5))
    ) {
        AdaptiveStreamLayout()
<<<<<<< HEAD
=======
    }
}

@Preview(showBackground = true, device = "spec:width=673dp,height=841dp")
@Composable
fun CamConnectTabletPreview() {
    Box(
        modifier = Modifier
            .fillMaxSize()
            .background(Color(0xFFF5F5F5))
    ) {
        AdaptiveStreamLayout()
        
>>>>>>> cce1e1b9
    }
}<|MERGE_RESOLUTION|>--- conflicted
+++ resolved
@@ -10,15 +10,11 @@
 import androidx.compose.foundation.background
 import androidx.compose.foundation.layout.Box
 import androidx.compose.foundation.layout.fillMaxSize
-<<<<<<< HEAD
 import androidx.compose.foundation.layout.padding
-=======
->>>>>>> cce1e1b9
 import androidx.compose.runtime.Composable
 import androidx.compose.ui.Modifier
 import androidx.compose.ui.graphics.Color
 import androidx.compose.ui.tooling.preview.Preview
-<<<<<<< HEAD
 import androidx.compose.ui.unit.dp
 import com.outdu.camconnect.ui.layouts.AdaptiveStreamLayout
 import android.Manifest
@@ -26,9 +22,7 @@
 import androidx.core.content.ContextCompat
 import android.widget.Toast
 import androidx.activity.result.contract.ActivityResultContracts
-=======
-import com.outdu.camconnect.ui.layouts.AdaptiveStreamLayout
->>>>>>> cce1e1b9
+
 
 class MainActivity : ComponentActivity() {
     
@@ -80,7 +74,6 @@
             Box(
                 modifier = Modifier
                     .fillMaxSize()
-<<<<<<< HEAD
                     .background(Color(0xFF0D0D0D))
                     .padding(
                         start = 24.dp,
@@ -105,11 +98,6 @@
                     != PackageManager.PERMISSION_GRANTED) {
                     permissionsToRequest.add(permission)
                 }
-=======
-                    .background(Color(0xFFF5F5F5))
-            ) {
-                AdaptiveStreamLayout()
->>>>>>> cce1e1b9
             }
             
             // Request permissions if needed
@@ -129,21 +117,5 @@
             .background(Color(0xFFF5F5F5))
     ) {
         AdaptiveStreamLayout()
-<<<<<<< HEAD
-=======
-    }
-}
-
-@Preview(showBackground = true, device = "spec:width=673dp,height=841dp")
-@Composable
-fun CamConnectTabletPreview() {
-    Box(
-        modifier = Modifier
-            .fillMaxSize()
-            .background(Color(0xFFF5F5F5))
-    ) {
-        AdaptiveStreamLayout()
-        
->>>>>>> cce1e1b9
     }
 }