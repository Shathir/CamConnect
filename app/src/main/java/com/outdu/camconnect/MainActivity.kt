--- conflicted
+++ resolved
@@ -136,7 +136,6 @@
         super.onCreate(savedInstanceState)
         enableEdgeToEdge()
 
-<<<<<<< HEAD
         try {
             GStreamer.init(this)
         } catch (e: Exception) {
@@ -144,15 +143,7 @@
             finish()
             return
         }
-=======
-//        try {
-//            GStreamer.init(this)
-//        } catch (e: Exception) {
-//            Toast.makeText(this, e.message, Toast.LENGTH_LONG).show()
-//            finish()
-//            return
-//        }
->>>>>>> b9642b37
+
 
         // Check permissions
         checkAndRequestPermissions()
