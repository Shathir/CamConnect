package com.outdu.camconnect

import android.os.Build
import android.os.Bundle
import android.view.View
import android.view.WindowManager
import androidx.activity.ComponentActivity
import androidx.activity.compose.setContent
import androidx.activity.enableEdgeToEdge
import androidx.compose.foundation.background
import androidx.compose.foundation.layout.Box
import androidx.compose.foundation.layout.fillMaxSize
import androidx.compose.foundation.layout.padding
import androidx.compose.runtime.Composable
import androidx.compose.ui.Modifier
import androidx.compose.ui.graphics.Color
import androidx.compose.ui.tooling.preview.Preview
import androidx.compose.ui.unit.dp
import com.outdu.camconnect.ui.layouts.AdaptiveStreamLayout
import android.Manifest
import android.content.pm.PackageManager
<<<<<<< HEAD
import android.media.MediaCodecList
import android.media.MediaFormat
import androidx.core.content.ContextCompat
import android.widget.Toast
import androidx.activity.result.contract.ActivityResultContracts
import androidx.compose.ui.platform.LocalContext
import com.outdu.camconnect.singleton.MainActivitySingleton
import java.util.Locale


class MainActivity : ComponentActivity() {




    var nativeCustomData: Long = 0 // Native code will use this to keep private data
    external fun nativePlay()
    external fun nativeInit(avcDecoder: String) // Initialize native code, build pipeline, etc.
    external fun nativePause() // Set pipeline to PAUSED
    external fun nativeSurfaceInit(surface: Any) // A new surface is available
    external fun nativeSurfaceFinalize() // Surface about to be destroyed
=======
import androidx.core.content.ContextCompat
import android.widget.Toast
import androidx.activity.result.contract.ActivityResultContracts


class MainActivity : ComponentActivity() {
    
>>>>>>> 9511fc93
    companion object {
        private val REQUIRED_PERMISSIONS = arrayOf(
            Manifest.permission.ACCESS_FINE_LOCATION,
            Manifest.permission.ACCESS_COARSE_LOCATION
        )
<<<<<<< HEAD

        @JvmStatic
        private external fun nativeClassInit(currentTimeMillis: Long): Boolean

        init {
            System.loadLibrary("gstreamer_android_player")
            nativeClassInit(System.currentTimeMillis())
        }
    }
    fun setMessage(message: String) {
        runOnUiThread {
            // Update UI with the message
        }
    }
=======
    }
    
>>>>>>> 9511fc93
    private val requestPermissionLauncher = registerForActivityResult(
        ActivityResultContracts.RequestMultiplePermissions()
    ) { permissions ->
        val deniedPermissions = permissions.filterValues { !it }.keys
        
        if (deniedPermissions.isNotEmpty()) {
            // Some permissions were denied
            Toast.makeText(
                this,
                "Location permissions are required for detailed WiFi information",
                Toast.LENGTH_LONG
            ).show()
        }
    }
<<<<<<< HEAD

    var actualCodecName: String = ""
=======
    
>>>>>>> 9511fc93
    override fun onCreate(savedInstanceState: Bundle?) {

        if (Build.VERSION.SDK_INT >= Build.VERSION_CODES.KITKAT) {
            // Enable immersive mode to hide the navigation bar
            val decorView = window.decorView
            // Hide nav bar
            decorView.systemUiVisibility = View.SYSTEM_UI_FLAG_LAYOUT_STABLE or
                    View.SYSTEM_UI_FLAG_LAYOUT_HIDE_NAVIGATION or
                    View.SYSTEM_UI_FLAG_LAYOUT_FULLSCREEN or
                    View.SYSTEM_UI_FLAG_IMMERSIVE_STICKY or
                    View.SYSTEM_UI_FLAG_HIDE_NAVIGATION or  // Hide nav bar
                    View.SYSTEM_UI_FLAG_FULLSCREEN or View.SYSTEM_UI_FLAG_IMMERSIVE
        }

        getWindow().addFlags(WindowManager.LayoutParams.FLAG_KEEP_SCREEN_ON);

        val mediaCodecList = MediaCodecList(MediaCodecList.REGULAR_CODECS)
        val codecName = mediaCodecList.findDecoderForFormat(
            MediaFormat.createVideoFormat(
                "video/avc",
                1920,
                1080
            )
        )
        actualCodecName = codecName.replace(".", "").lowercase(Locale.getDefault())

        super.onCreate(savedInstanceState)
        enableEdgeToEdge()
        
        // Check permissions
        checkAndRequestPermissions()
<<<<<<< HEAD

=======
        
>>>>>>> 9511fc93
        setContent {
            Box(
                modifier = Modifier
                    .fillMaxSize()
                    .background(Color(0xFF0D0D0D))
                    .padding(
                        start = 24.dp,
                        top = 8.dp,
                        end = 8.dp,
                        bottom = 8.dp
                    )
            ) {
                AdaptiveStreamLayout(context = LocalContext.current)
            }
        }

        nativeInit(actualCodecName)
        MainActivitySingleton.setMainActivity(this)
    }
    
    private fun checkAndRequestPermissions() {
        // Check if we need to request permissions (only for Android 6.0+)
        if (Build.VERSION.SDK_INT >= Build.VERSION_CODES.M) {
            val permissionsToRequest = mutableListOf<String>()
            
            // Check each permission
            for (permission in REQUIRED_PERMISSIONS) {
                if (ContextCompat.checkSelfPermission(this, permission) 
                    != PackageManager.PERMISSION_GRANTED) {
                    permissionsToRequest.add(permission)
                }
            }
            
            // Request permissions if needed
            if (permissionsToRequest.isNotEmpty()) {
                requestPermissionLauncher.launch(permissionsToRequest.toTypedArray())
            }
        }
    }
    
    private fun checkAndRequestPermissions() {
        // Check if we need to request permissions (only for Android 6.0+)
        if (Build.VERSION.SDK_INT >= Build.VERSION_CODES.M) {
            val permissionsToRequest = mutableListOf<String>()
            
            // Check each permission
            for (permission in REQUIRED_PERMISSIONS) {
                if (ContextCompat.checkSelfPermission(this, permission) 
                    != PackageManager.PERMISSION_GRANTED) {
                    permissionsToRequest.add(permission)
                }
            }
            
            // Request permissions if needed
            if (permissionsToRequest.isNotEmpty()) {
                requestPermissionLauncher.launch(permissionsToRequest.toTypedArray())
            }
        }
    }
}

@Preview(showBackground = true, device = "spec:width=411dp,height=891dp")
@Composable
fun CamConnectPreview() {
    Box(
        modifier = Modifier
            .fillMaxSize()
            .background(Color(0xFFF5F5F5))
    ) {
<<<<<<< HEAD
//        AdaptiveStreamLayout()
=======
        AdaptiveStreamLayout()
>>>>>>> 9511fc93
    }
}<|MERGE_RESOLUTION|>--- conflicted
+++ resolved
@@ -19,7 +19,7 @@
 import com.outdu.camconnect.ui.layouts.AdaptiveStreamLayout
 import android.Manifest
 import android.content.pm.PackageManager
-<<<<<<< HEAD
+
 import android.media.MediaCodecList
 import android.media.MediaFormat
 import androidx.core.content.ContextCompat
@@ -41,21 +41,12 @@
     external fun nativePause() // Set pipeline to PAUSED
     external fun nativeSurfaceInit(surface: Any) // A new surface is available
     external fun nativeSurfaceFinalize() // Surface about to be destroyed
-=======
-import androidx.core.content.ContextCompat
-import android.widget.Toast
-import androidx.activity.result.contract.ActivityResultContracts
 
-
-class MainActivity : ComponentActivity() {
-    
->>>>>>> 9511fc93
     companion object {
         private val REQUIRED_PERMISSIONS = arrayOf(
             Manifest.permission.ACCESS_FINE_LOCATION,
             Manifest.permission.ACCESS_COARSE_LOCATION
         )
-<<<<<<< HEAD
 
         @JvmStatic
         private external fun nativeClassInit(currentTimeMillis: Long): Boolean
@@ -70,10 +61,7 @@
             // Update UI with the message
         }
     }
-=======
-    }
-    
->>>>>>> 9511fc93
+
     private val requestPermissionLauncher = registerForActivityResult(
         ActivityResultContracts.RequestMultiplePermissions()
     ) { permissions ->
@@ -88,12 +76,9 @@
             ).show()
         }
     }
-<<<<<<< HEAD
 
     var actualCodecName: String = ""
-=======
-    
->>>>>>> 9511fc93
+
     override fun onCreate(savedInstanceState: Bundle?) {
 
         if (Build.VERSION.SDK_INT >= Build.VERSION_CODES.KITKAT) {
@@ -125,11 +110,7 @@
         
         // Check permissions
         checkAndRequestPermissions()
-<<<<<<< HEAD
 
-=======
-        
->>>>>>> 9511fc93
         setContent {
             Box(
                 modifier = Modifier
@@ -199,10 +180,8 @@
             .fillMaxSize()
             .background(Color(0xFFF5F5F5))
     ) {
-<<<<<<< HEAD
+
 //        AdaptiveStreamLayout()
-=======
-        AdaptiveStreamLayout()
->>>>>>> 9511fc93
+
     }
 }