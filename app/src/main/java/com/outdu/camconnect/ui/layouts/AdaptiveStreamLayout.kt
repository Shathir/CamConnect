package com.outdu.camconnect.ui.layouts

import android.content.Context
import androidx.compose.animation.*
import androidx.compose.animation.core.animateFloatAsState
import androidx.compose.animation.core.tween
import androidx.compose.foundation.background
import androidx.compose.foundation.clickable
import androidx.compose.foundation.layout.*
import androidx.compose.foundation.rememberScrollState
import androidx.compose.foundation.shape.CircleShape
import androidx.compose.foundation.shape.RoundedCornerShape
import androidx.compose.foundation.verticalScroll
import androidx.compose.material.icons.Icons
import androidx.compose.material.icons.filled.ArrowBack
import androidx.compose.material.icons.filled.Close
import androidx.compose.material3.HorizontalDivider
import androidx.compose.material3.Icon
import androidx.compose.material3.Text
import androidx.compose.runtime.*
import androidx.compose.runtime.saveable.rememberSaveable
import androidx.compose.ui.Alignment
import androidx.compose.ui.Modifier
import androidx.compose.ui.draw.clip
import androidx.compose.ui.draw.shadow
import androidx.compose.ui.graphics.Color
import androidx.compose.ui.platform.LocalContext
import androidx.compose.ui.unit.dp
import com.outdu.camconnect.R
import com.outdu.camconnect.Viewmodels.AppViewModel
import com.outdu.camconnect.ui.components.buttons.ButtonConfig
import com.outdu.camconnect.ui.components.buttons.CustomizableButton
import com.outdu.camconnect.ui.components.camera.*
import com.outdu.camconnect.ui.components.controls.*
import com.outdu.camconnect.ui.components.indicators.*
import com.outdu.camconnect.ui.components.settings.*
import com.outdu.camconnect.ui.layouts.streamer.ZoomableVideoTextureView
import com.outdu.camconnect.ui.models.*
import com.outdu.camconnect.ui.theme.*
<<<<<<< HEAD
import com.outdu.camconnect.ui.theme.AppColors.IconOnSelected
=======
>>>>>>> bb5a8faa

/**
 * Main adaptive layout container with animated individual components
 * Maintains consistent structure while animating individual elements
 */
@Composable
fun AdaptiveStreamLayout(
    modifier: Modifier = Modifier,
    context: Context
) {
    // Layout state - persists across theme changes and recompositions
    var layoutMode by rememberSaveable { mutableStateOf(LayoutMode.MINIMAL_CONTROL) }
    
    // Camera state
    var cameraState by remember { mutableStateOf(CameraState()) }
    
    // GPS Speed state (updated from LiveTrackingMap)
    var currentSpeed by remember { mutableStateOf(0f) }
    
    // System status
    var systemStatus by remember { 
        mutableStateOf(
            SystemStatus(
                batteryLevel = 75,
                isWifiConnected = true,
                isLteConnected = false,
                isOnline = true,
                isAiEnabled = true,
                currentSpeed = 0f, // Will be updated by GPS
                compassDirection = 127f
            )
        )
    }
    
    // Update systemStatus when GPS speed changes
    LaunchedEffect(currentSpeed) {
        systemStatus = systemStatus.copy(currentSpeed = currentSpeed)
    }
    
    // Detection settings
    var detectionSettings by remember { mutableStateOf(DetectionSettings()) }
    
    // Settings tab state - persists across theme changes
    var selectedTab by rememberSaveable { mutableStateOf(ControlTab.CAMERA_CONTROL) }
    
    // Persistent button states for expanded control - survives layout mode changes
    val buttonStates = remember { mutableStateMapOf<String, Boolean>() }
    
    // Animated weights for the two panes
    val leftPaneWeight by animateFloatAsState(
        targetValue = when (layoutMode) {
            LayoutMode.MINIMAL_CONTROL -> 0.9f
            LayoutMode.EXPANDED_CONTROL -> 0.6f
            LayoutMode.FULL_CONTROL -> 0.3f
        },
        animationSpec = tween(durationMillis = 300),
        label = "left_pane_weight"
    )
    
    val rightPaneWeight by animateFloatAsState(
        targetValue = when (layoutMode) {
            LayoutMode.MINIMAL_CONTROL -> 0.1f
            LayoutMode.EXPANDED_CONTROL -> 0.4f
            LayoutMode.FULL_CONTROL -> 0.7f
        },
        animationSpec = tween(durationMillis = 300),
        label = "right_pane_weight"
    )

    // Custom buttons configuration - Theme-aware colors applied outside remember
    val customButtons = remember {
        listOf(
            ButtonConfig(
                id = "picture-in-picture",
                iconPlaceholder = R.drawable.picture_in_picture_line.toString(),
                text = "Picture-in-Picture",
                backgroundColor = Color.Transparent, // Will be overridden with theme-aware color
                onClick = { /* Handle snapshot */ }
            ),
            ButtonConfig(
                id = "collapse-screen",
                iconPlaceholder = R.drawable.expand_line.toString(),
                text = "Collapse Screen",
                backgroundColor = Color.Transparent, // Will be overridden with theme-aware color
                color = Color.Transparent,
                onClick = { /* Handle gallery */ }
            ),
            ButtonConfig(
                id = "ir",
                iconPlaceholder = R.drawable.ir_line.toString(),
                text = "IR",
                backgroundColor = Color.Transparent, // Will be overridden with theme-aware color
                onClick = { /* Handle share */ }
            ),
            ButtonConfig(
                id = "ir-cut-filter",
                iconPlaceholder = R.drawable.headlights.toString(),
                text = "IR-Cut-Filter",
                backgroundColor = Color.Transparent, // Will be overridden with theme-aware color
                onClick = { /* Handle night mode */ }
            ),
            ButtonConfig(
                id = "Settings",
                iconPlaceholder = R.drawable.sliders_horizontal.toString(),
                text = "Settings",
                backgroundColor = Color.Transparent, // Will be overridden with theme-aware color
                onClick = { /* Handle flash */ }
            )
        )
    }
    
    // Apply theme-aware colors to custom buttons
    val themedCustomButtons = customButtons.map { button ->
            button.copy(
                backgroundColor = MediumDarkBackground,
                color = MediumGray
            )
    }
    
    // Toggleable icons for Layout 2 - Basic structure without theme-aware colors
    val toggleableIcons = remember {
        mutableStateListOf(
            ToggleableIcon("viewmode", R.drawable.moonstars,"viewMode", true, colorOnSelect = DefaultColors.SpyBlue),
            ToggleableIcon("hdr", R.drawable.hd_line, description ="Hdr", true, colorOnSelect =  Color.White),
            ToggleableIcon("stabilize", R.drawable.git_commit_line, "Stabilize", true, colorOnSelect = Color.White),
            ToggleableIcon("timer", R.drawable.spy_line, "Timer", true, colorOnSelect = DefaultColors.SpyBlue),
            ToggleableIcon("dayNight", R.drawable.eye_2_line, "DayNight", true, colorOnSelect = Color.White)
        )
    }

    // Apply theme-aware colors to icons when they change
    LaunchedEffect(SpyBlue, RecordRed) {
        toggleableIcons.forEachIndexed { index, icon ->
            val themedIcon = when (icon.id) {
                "viewmode" -> icon.copy(colorOnSelect = DefaultColors.SpyBlue)
                "timer" -> icon.copy(colorOnSelect = DefaultColors.SpyBlue)
<<<<<<< HEAD
                else -> icon.copy(colorOnSelect = DefaultColors.IconOnSelected)
=======
                else -> icon.copy(colorOnSelect = Color.White)
>>>>>>> bb5a8faa
            }
            if (toggleableIcons[index] != themedIcon) {
                toggleableIcons[index] = themedIcon
            }
<<<<<<< HEAD
        }
    }

    Box(
        modifier = Modifier.fillMaxSize()
            .background(VeryDarkBackground)
    )
    {
        ZoomableVideoTextureView(viewModel = AppViewModel(), context)

        // Main consistent layout structure
        Row(
            modifier = modifier
                .fillMaxSize()
                .background(Color.Transparent)
//        horizontalArrangement = Arrangement.spacedBy(8.dp)
        ) {

            // Left Pane - Camera Stream (animated width)
            Box(
                modifier = Modifier
                    .weight(leftPaneWeight)
                    .background(Color.Transparent)
                    .fillMaxHeight()
            ) {
                CameraStreamView(
                    modifier = Modifier.fillMaxSize(),
                    isConnected = systemStatus.isOnline,
//                isConnected = false,
                    cameraName = "Camera ${cameraState.currentCamera + 1}",
                    context = context,
                    onSpeedUpdate = { speed -> currentSpeed = speed }
=======
        }
    }
    
    // Main consistent layout structure
    Row(
        modifier = modifier
            .fillMaxSize()
            .background(VeryDarkBackground),
        horizontalArrangement = Arrangement.spacedBy(8.dp)
    ) {
        // Left Pane - Camera Stream (animated width)
        Box(
            modifier = Modifier
                .weight(leftPaneWeight)
                .background(VeryDarkBackground)
                .fillMaxHeight()
        ) {
            CameraStreamView(
                modifier = Modifier.fillMaxSize(),
                isConnected = systemStatus.isOnline,
                cameraName = "Camera ${cameraState.currentCamera + 1}",
                context = context,
                onSpeedUpdate = { speed -> currentSpeed = speed }
            )
        }
        
//        HorizontalDivider(
//            modifier = Modifier
//                .fillMaxHeight()
//                .width(8.dp)
//                .background(Color.Transparent)
//        )

        // Right Pane - Controls (animated width and content)
        AnimatedRightPane(
            layoutMode = layoutMode,
            paneWeight = rightPaneWeight,
            cameraState = cameraState,
            systemStatus = systemStatus,
            detectionSettings = detectionSettings,
            customButtons = themedCustomButtons,
            toggleableIcons = toggleableIcons,
            selectedTab = selectedTab,
            buttonStates = buttonStates,
            onLayoutModeChange = { layoutMode = it },
            onCameraSwitch = { 
                cameraState = cameraState.copy(
                    currentCamera = (cameraState.currentCamera + 1) % 3
                )
            },
            onRecordingToggle = {
                cameraState = cameraState.copy(
                    isRecording = !cameraState.isRecording
                )
            },
            onZoomChange = { zoom ->
                cameraState = cameraState.copy(zoomLevel = zoom)
            },
            onTabSelected = { selectedTab = it },
            onAutoDayNightToggle = { enabled ->
                cameraState = cameraState.copy(isAutoDayNightEnabled = enabled)
            },
            onVisionModeSelected = { mode ->
                cameraState = cameraState.copy(visionMode = mode)
            },
            onObjectDetectionToggle = { enabled ->
                detectionSettings = detectionSettings.copy(
                    isObjectDetectionEnabled = enabled
                )
            },
            onFarObjectDetectionToggle = { enabled ->
                detectionSettings = detectionSettings.copy(
                    isFarObjectDetectionEnabled = enabled
                )
            },
            onMotionDetectionToggle = { enabled ->
                detectionSettings = detectionSettings.copy(
                    isMotionDetectionEnabled = enabled
>>>>>>> bb5a8faa
                )
            }

            Box(
                modifier = Modifier
                    .width(8.dp)
                    .fillMaxHeight()
                    .background(VeryDarkBackground) // Your desired color
            )

            // Right Pane - Controls (animated width and content)
            AnimatedRightPane(
                layoutMode = layoutMode,
                paneWeight = rightPaneWeight,
                cameraState = cameraState,
                systemStatus = systemStatus,
                detectionSettings = detectionSettings,
                customButtons = themedCustomButtons,
                toggleableIcons = toggleableIcons,
                selectedTab = selectedTab,
                buttonStates = buttonStates,
                onLayoutModeChange = { layoutMode = it },
                onCameraSwitch = {
                    cameraState = cameraState.copy(
                        currentCamera = (cameraState.currentCamera + 1) % 3
                    )
                },
                onRecordingToggle = {
                    cameraState = cameraState.copy(
                        isRecording = !cameraState.isRecording
                    )
                },
                onZoomChange = { zoom ->
                    cameraState = cameraState.copy(zoomLevel = zoom)
                },
                onTabSelected = { selectedTab = it },
                onAutoDayNightToggle = { enabled ->
                    cameraState = cameraState.copy(isAutoDayNightEnabled = enabled)
                },
                onVisionModeSelected = { mode ->
                    cameraState = cameraState.copy(visionMode = mode)
                },
                onObjectDetectionToggle = { enabled ->
                    detectionSettings = detectionSettings.copy(
                        isObjectDetectionEnabled = enabled
                    )
                },
                onFarObjectDetectionToggle = { enabled ->
                    detectionSettings = detectionSettings.copy(
                        isFarObjectDetectionEnabled = enabled
                    )
                },
                onMotionDetectionToggle = { enabled ->
                    detectionSettings = detectionSettings.copy(
                        isMotionDetectionEnabled = enabled
                    )
                },
                onCameraModeSelected = { mode ->
                    cameraState = cameraState.copy(cameraMode = mode)
                },
                onOrientationModeSelected = { mode ->
                    cameraState = cameraState.copy(orientationMode = mode)
                },
                onIconToggle = { iconId ->
                    val index = toggleableIcons.indexOfFirst { it.id == iconId }
                    if (index != -1) {
                        toggleableIcons[index] = toggleableIcons[index].copy(
                            isSelected = !toggleableIcons[index].isSelected
                        )
                    }
                },
                onSpeedUpdate = { speed -> currentSpeed = speed }
            )
        }
    }
}

/**
 * Animated right pane that changes content based on layout mode
 */
@OptIn(ExperimentalAnimationApi::class)
@Composable
private fun AnimatedRightPane(
    layoutMode: LayoutMode,
    paneWeight: Float,
    cameraState: CameraState,
    systemStatus: SystemStatus,
    detectionSettings: DetectionSettings,
    customButtons: List<ButtonConfig>,
    toggleableIcons: List<ToggleableIcon>,
    selectedTab: ControlTab,
    buttonStates: MutableMap<String, Boolean>,
    onLayoutModeChange: (LayoutMode) -> Unit,
    onCameraSwitch: () -> Unit,
    onRecordingToggle: () -> Unit,
    onZoomChange: (Float) -> Unit,
    onTabSelected: (ControlTab) -> Unit,
    onAutoDayNightToggle: (Boolean) -> Unit,
    onVisionModeSelected: (VisionMode) -> Unit,
    onObjectDetectionToggle: (Boolean) -> Unit,
    onFarObjectDetectionToggle: (Boolean) -> Unit,
    onMotionDetectionToggle: (Boolean) -> Unit,
    onCameraModeSelected: (CameraMode) -> Unit,
    onOrientationModeSelected: (OrientationMode) -> Unit,
    onIconToggle: (String) -> Unit,
    onSpeedUpdate: (Float) -> Unit
) {
    Column(
        modifier = Modifier
            .fillMaxWidth(paneWeight)
            .fillMaxHeight()
            .clip(RoundedCornerShape(16.dp))
            .background(DarkBackground2)
    ) {
        // Top bar with settings button (always visible)
        AnimatedVisibility(
            visible = layoutMode == LayoutMode.FULL_CONTROL,
            enter = slideInHorizontally() + slideInVertically() +  fadeIn(),
            exit = slideOutHorizontally() +  slideOutVertically() + fadeOut()
        ) {
<<<<<<< HEAD
=======
            Box(
                modifier = Modifier
                    .fillMaxWidth()
                    .shadow(4.dp)
                    .background(DarkBackground2.copy(alpha = 0.8f))
                    .padding(horizontal = 8.dp, vertical = 4.dp)
            ) {
                Row(
                    modifier = Modifier.fillMaxWidth(),
                    verticalAlignment = Alignment.CenterVertically
                ) {
                    // Back button
                    Box(
                        modifier = Modifier
                            .size(48.dp)
                            .clip(CircleShape)
                            .clickable { onLayoutModeChange(LayoutMode.EXPANDED_CONTROL) }
                            .padding(12.dp),
                        contentAlignment = Alignment.Center
                    ) {
                        Icon(
                            imageVector = Icons.Default.ArrowBack,
                            contentDescription = "Close",
                            tint = Color.White
                        )
                    }
                    // "Settings" text placeholder
                    Box(
                        modifier = Modifier
                            .height(24.dp)
                            .width(80.dp)
                            .padding(start = 8.dp)
                            .background(DarkBackground2.copy(alpha = 0.8f))
                    )
                    {
                        Text(
                            text = "Settings",
                            color = Color.White,
                            modifier = Modifier.padding(start = 8.dp)
                                .align(Alignment.Center)
                        )
                    }
                }
            }
>>>>>>> bb5a8faa
        }
        
        // Main content area with animated content
        AnimatedContent(
            targetState = layoutMode,
            transitionSpec = {
                slideInVertically { height -> height } + fadeIn() with
                slideOutVertically { height -> -height } + fadeOut()
            },
            modifier = Modifier.weight(1f),
            label = "content_transition"
        ) { mode ->
            when (mode) {
                LayoutMode.MINIMAL_CONTROL -> {
                    MinimalControlContent(
                        cameraState = cameraState,
                        systemStatus = systemStatus,
                        onSettingsClick = { onLayoutModeChange(LayoutMode.FULL_CONTROL) },
                        onCameraSwitch = onCameraSwitch,
                        onRecordingToggle = onRecordingToggle,
                        onExpandClick = { onLayoutModeChange(LayoutMode.EXPANDED_CONTROL) }
                    )
                }
                
                LayoutMode.EXPANDED_CONTROL -> {
                    ExpandedControlContent(
                        cameraState = cameraState,
                        systemStatus = systemStatus,
                        customButtons = customButtons,
                        toggleableIcons = toggleableIcons,
                        buttonStates = buttonStates,
                        onSettingsClick = { onLayoutModeChange(LayoutMode.FULL_CONTROL) },
                        onCameraSwitch = onCameraSwitch,
                        onRecordingToggle = onRecordingToggle,
                        onZoomChange = onZoomChange,
                        onIconToggle = onIconToggle,
                        onCollapseClick = { onLayoutModeChange(LayoutMode.MINIMAL_CONTROL) },
                        onSpeedUpdate = onSpeedUpdate
                    )
                }
                
                LayoutMode.FULL_CONTROL -> {
                    SettingsControlLayout(
                        cameraState = cameraState,
                        systemStatus = systemStatus,
                        detectionSettings = detectionSettings,
                        customButtons = customButtons,
                        selectedTab = selectedTab,
                        onTabSelected = onTabSelected,
                        onAutoDayNightToggle = onAutoDayNightToggle,
                        onVisionModeSelected = onVisionModeSelected,
                        onObjectDetectionToggle = onObjectDetectionToggle,
                        onFarObjectDetectionToggle = onFarObjectDetectionToggle,
                        onMotionDetectionToggle = onMotionDetectionToggle,
                        onCameraModeSelected = onCameraModeSelected,
                        onOrientationModeSelected = onOrientationModeSelected,
                        onCollapseClick = {onLayoutModeChange(LayoutMode.EXPANDED_CONTROL)}
                    )
                }
            }
        }
    }
} <|MERGE_RESOLUTION|>--- conflicted
+++ resolved
@@ -37,10 +37,8 @@
 import com.outdu.camconnect.ui.layouts.streamer.ZoomableVideoTextureView
 import com.outdu.camconnect.ui.models.*
 import com.outdu.camconnect.ui.theme.*
-<<<<<<< HEAD
 import com.outdu.camconnect.ui.theme.AppColors.IconOnSelected
-=======
->>>>>>> bb5a8faa
+
 
 /**
  * Main adaptive layout container with animated individual components
@@ -177,16 +175,12 @@
             val themedIcon = when (icon.id) {
                 "viewmode" -> icon.copy(colorOnSelect = DefaultColors.SpyBlue)
                 "timer" -> icon.copy(colorOnSelect = DefaultColors.SpyBlue)
-<<<<<<< HEAD
                 else -> icon.copy(colorOnSelect = DefaultColors.IconOnSelected)
-=======
-                else -> icon.copy(colorOnSelect = Color.White)
->>>>>>> bb5a8faa
+
             }
             if (toggleableIcons[index] != themedIcon) {
                 toggleableIcons[index] = themedIcon
             }
-<<<<<<< HEAD
         }
     }
 
@@ -219,86 +213,7 @@
                     cameraName = "Camera ${cameraState.currentCamera + 1}",
                     context = context,
                     onSpeedUpdate = { speed -> currentSpeed = speed }
-=======
-        }
-    }
-    
-    // Main consistent layout structure
-    Row(
-        modifier = modifier
-            .fillMaxSize()
-            .background(VeryDarkBackground),
-        horizontalArrangement = Arrangement.spacedBy(8.dp)
-    ) {
-        // Left Pane - Camera Stream (animated width)
-        Box(
-            modifier = Modifier
-                .weight(leftPaneWeight)
-                .background(VeryDarkBackground)
-                .fillMaxHeight()
-        ) {
-            CameraStreamView(
-                modifier = Modifier.fillMaxSize(),
-                isConnected = systemStatus.isOnline,
-                cameraName = "Camera ${cameraState.currentCamera + 1}",
-                context = context,
-                onSpeedUpdate = { speed -> currentSpeed = speed }
-            )
-        }
-        
-//        HorizontalDivider(
-//            modifier = Modifier
-//                .fillMaxHeight()
-//                .width(8.dp)
-//                .background(Color.Transparent)
-//        )
-
-        // Right Pane - Controls (animated width and content)
-        AnimatedRightPane(
-            layoutMode = layoutMode,
-            paneWeight = rightPaneWeight,
-            cameraState = cameraState,
-            systemStatus = systemStatus,
-            detectionSettings = detectionSettings,
-            customButtons = themedCustomButtons,
-            toggleableIcons = toggleableIcons,
-            selectedTab = selectedTab,
-            buttonStates = buttonStates,
-            onLayoutModeChange = { layoutMode = it },
-            onCameraSwitch = { 
-                cameraState = cameraState.copy(
-                    currentCamera = (cameraState.currentCamera + 1) % 3
-                )
-            },
-            onRecordingToggle = {
-                cameraState = cameraState.copy(
-                    isRecording = !cameraState.isRecording
-                )
-            },
-            onZoomChange = { zoom ->
-                cameraState = cameraState.copy(zoomLevel = zoom)
-            },
-            onTabSelected = { selectedTab = it },
-            onAutoDayNightToggle = { enabled ->
-                cameraState = cameraState.copy(isAutoDayNightEnabled = enabled)
-            },
-            onVisionModeSelected = { mode ->
-                cameraState = cameraState.copy(visionMode = mode)
-            },
-            onObjectDetectionToggle = { enabled ->
-                detectionSettings = detectionSettings.copy(
-                    isObjectDetectionEnabled = enabled
-                )
-            },
-            onFarObjectDetectionToggle = { enabled ->
-                detectionSettings = detectionSettings.copy(
-                    isFarObjectDetectionEnabled = enabled
-                )
-            },
-            onMotionDetectionToggle = { enabled ->
-                detectionSettings = detectionSettings.copy(
-                    isMotionDetectionEnabled = enabled
->>>>>>> bb5a8faa
+
                 )
             }
 
@@ -419,8 +334,6 @@
             enter = slideInHorizontally() + slideInVertically() +  fadeIn(),
             exit = slideOutHorizontally() +  slideOutVertically() + fadeOut()
         ) {
-<<<<<<< HEAD
-=======
             Box(
                 modifier = Modifier
                     .fillMaxWidth()
@@ -465,7 +378,7 @@
                     }
                 }
             }
->>>>>>> bb5a8faa
+
         }
         
         // Main content area with animated content
