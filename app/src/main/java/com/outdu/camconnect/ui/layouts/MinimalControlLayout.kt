package com.outdu.camconnect.ui.layouts

import androidx.compose.foundation.Image
import androidx.compose.foundation.background
import androidx.compose.foundation.layout.*
import androidx.compose.foundation.shape.CircleShape
import androidx.compose.material3.Text
import androidx.compose.runtime.Composable
import androidx.compose.ui.Alignment
import androidx.compose.ui.Modifier
import androidx.compose.ui.draw.clip
import androidx.compose.ui.draw.rotate
import androidx.compose.ui.graphics.Color
import androidx.compose.ui.graphics.ColorFilter
import androidx.compose.ui.platform.LocalContext
import androidx.compose.ui.res.painterResource
import androidx.compose.ui.text.font.FontWeight
import androidx.compose.ui.unit.dp
import androidx.compose.ui.unit.sp
import com.outdu.camconnect.ui.components.camera.CameraStreamView
import com.outdu.camconnect.ui.models.CameraState
import com.outdu.camconnect.ui.models.SystemStatus
import com.outdu.camconnect.R
<<<<<<< HEAD
import com.outdu.camconnect.ui.components.buttons.ButtonConfig
import com.outdu.camconnect.ui.components.buttons.CustomizableButton
import com.outdu.camconnect.ui.components.indicators.AiStatusIndicator
import com.outdu.camconnect.ui.components.indicators.BatteryIndicator
import com.outdu.camconnect.ui.components.indicators.CompactSpeedIndicator
import com.outdu.camconnect.ui.components.indicators.WifiIndicator
import com.outdu.camconnect.ui.theme.*
import com.outdu.camconnect.ui.theme.AppColors.ButtonBorderColor
import com.outdu.camconnect.utils.MemoryManager
import android.util.Log
import androidx.compose.runtime.DisposableEffect
=======
import com.outdu.camconnect.ui.theme.*
>>>>>>> bb5a8faa

/**
 * Minimal control content - vertical layout with essential controls
 */
@Composable
fun MinimalControlContent(
    cameraState: CameraState,
    systemStatus: SystemStatus,
    onSettingsClick: () -> Unit,
    onCameraSwitch: () -> Unit,
    onRecordingToggle: () -> Unit,
    onExpandClick: () -> Unit
) {
    // Cleanup when component is disposed
    DisposableEffect(Unit) {
        Log.d("MinimalControlContent", "Component created")
        onDispose {
            Log.d("MinimalControlContent", "Component disposed - cleaning up")
            try {
                MemoryManager.cleanupWeakReferences()
            } catch (e: Exception) {
                Log.e("MinimalControlContent", "Error during cleanup", e)
            }
        }
    }
    
    Column(
        modifier = Modifier
            .fillMaxSize()
            .padding(8.dp),
        verticalArrangement = Arrangement.SpaceBetween,
        horizontalAlignment = Alignment.CenterHorizontally
    ) {
        // Top controls
        Column(
            verticalArrangement = Arrangement.spacedBy(12.dp),
            horizontalAlignment = Alignment.CenterHorizontally
        ) {
            // Settings button
            CustomizableButton(
                config = ButtonConfig(
                    id = "settings",
                    iconPlaceholder = R.drawable.sliders_horizontal.toString(),
                    color = MediumGray,
                    text = "Settings",
                    BorderColor = ButtonBorderColor,
                    backgroundColor = MediumDarkBackground,
                    onClick = onSettingsClick
                ),
                isCompact = true,
                showText = false
            )

            CustomizableButton(
                config = ButtonConfig(
                    id = "camera_switch",
                    iconPlaceholder = R.drawable.expand_line.toString(),
                    color = Color.White,
                    text = "Camera",
                    BorderColor = DefaultColors.DarkGray,
                    backgroundColor = DefaultColors.DarkGray,
                    onClick = onExpandClick
                ),
                isCompact = true,
                showText = false
            )

            CustomizableButton(
                config = ButtonConfig(
                    id = "RecordingToggle",
                    iconPlaceholder = R.drawable.record_icon.toString(),
                    color = RecordRed,
                    text = "Recording",
                    BorderColor = ButtonBorderColor,
                    backgroundColor = MediumDarkBackground,
                    onClick = onRecordingToggle
                ),
                isCompact = true,
                showText = false
            )

            // Compass
//            CompassIndicator(
//                direction = systemStatus.compassDirection,
//                size = 60.dp
//            )
        }

        // Bottom indicators
        Column(
<<<<<<< HEAD
            verticalArrangement = Arrangement.spacedBy(8.dp),
=======
            modifier = Modifier
                .weight(0.1f)
                .fillMaxHeight()
                .background(DarkBackground1) // Very dark background
                .padding(vertical = 16.dp, horizontal = 8.dp),
            verticalArrangement = Arrangement.SpaceBetween,
>>>>>>> bb5a8faa
            horizontalAlignment = Alignment.CenterHorizontally
        ) {
            // Battery indicator
            BatteryIndicator(
                batteryLevel = systemStatus.batteryLevel,
                showPercentage = false
            )

            // Connectivity indicators
            Column(
                verticalArrangement = Arrangement.spacedBy(4.dp),
                horizontalAlignment = Alignment.CenterHorizontally
            ) {
<<<<<<< HEAD
                WifiIndicator(isConnected = systemStatus.isWifiConnected)
//                LteIndicator(isConnected = systemStatus.isLteConnected)
=======
                // Settings icon
                Image(
                    painter = painterResource(id = R.drawable.settings_line),
                    contentDescription = "Settings",
                    colorFilter = ColorFilter.tint(Color.Gray),
                    modifier = Modifier.size(24.dp)
                )
                
                // Camera icon
                Image(
                    painter = painterResource(id = R.drawable.camera_lens_line),
                    contentDescription = "Camera",
                    colorFilter = ColorFilter.tint(Color.Gray),
                    modifier = Modifier.size(24.dp)
                )
                
                // Recording indicator - Red dot
                Box(
                    modifier = Modifier
                        .size(16.dp)
                        .clip(CircleShape)
                        .background(BrightRed) // Bright red
                )
                
                // Compass showing "N"
                Box(
                    modifier = Modifier
                        .size(28.dp),
                    contentAlignment = Alignment.Center
                ) {
                    Text(
                        text = "N",
                        color = Color.White,
                        fontSize = 18.sp,
                        fontWeight = FontWeight.Bold
                    )
                }
                
                // Yellow/Orange square indicator
                Box(
                    modifier = Modifier
                        .size(16.dp)
                        .background(AlertYellow) // Bright yellow/orange
                )
                
                // Green circular indicator
                Box(
                    modifier = Modifier
                        .size(16.dp)
                        .clip(CircleShape)
                        .background(BrightGreen) // Bright green
                )
                
                // Blue diamond indicator
                Box(
                    modifier = Modifier
                        .size(16.dp)
                        .rotate(45f) // Rotate to make diamond shape
                        .background(BrightBlue) // Bright blue
                )
            }
            
            // Bottom Section - Speed Display
            Column(
                horizontalAlignment = Alignment.CenterHorizontally,
                verticalArrangement = Arrangement.spacedBy(2.dp)
            ) {
                Text(
                    text = "149",
                    color = Color.White,
                    fontSize = 20.sp,
                    fontWeight = FontWeight.Bold
                )
                Text(
                    text = "Mph",
                    color = Color.Gray,
                    fontSize = 12.sp
                )
>>>>>>> bb5a8faa
            }

            // AI status
            AiStatusIndicator(
                isEnabled = systemStatus.isAiEnabled,
                modifier = Modifier.padding(vertical = 4.dp)
            )
//            CustomizableButton(
//                config = ButtonConfig(
//                    id = "AiStatusIndicator",
//                    iconPlaceholder = R.drawable.ai_line.toString(),
//                    text = "AiStatus",
//                    backgroundColor = Color(0xFF333333),
//                    onClick = {}
//                ),
//                isCompact = true,
//                showText = false
//            )

            // Speed indicator
            CompactSpeedIndicator(speed = systemStatus.currentSpeed)
        }

        // Expand button
//        ExpandButton(
//            isExpanded = false,
//            onClick = onExpandClick
//        )
    }
}<|MERGE_RESOLUTION|>--- conflicted
+++ resolved
@@ -21,7 +21,6 @@
 import com.outdu.camconnect.ui.models.CameraState
 import com.outdu.camconnect.ui.models.SystemStatus
 import com.outdu.camconnect.R
-<<<<<<< HEAD
 import com.outdu.camconnect.ui.components.buttons.ButtonConfig
 import com.outdu.camconnect.ui.components.buttons.CustomizableButton
 import com.outdu.camconnect.ui.components.indicators.AiStatusIndicator
@@ -33,9 +32,7 @@
 import com.outdu.camconnect.utils.MemoryManager
 import android.util.Log
 import androidx.compose.runtime.DisposableEffect
-=======
-import com.outdu.camconnect.ui.theme.*
->>>>>>> bb5a8faa
+
 
 /**
  * Minimal control content - vertical layout with essential controls
@@ -126,16 +123,8 @@
 
         // Bottom indicators
         Column(
-<<<<<<< HEAD
             verticalArrangement = Arrangement.spacedBy(8.dp),
-=======
-            modifier = Modifier
-                .weight(0.1f)
-                .fillMaxHeight()
-                .background(DarkBackground1) // Very dark background
-                .padding(vertical = 16.dp, horizontal = 8.dp),
-            verticalArrangement = Arrangement.SpaceBetween,
->>>>>>> bb5a8faa
+
             horizontalAlignment = Alignment.CenterHorizontally
         ) {
             // Battery indicator
@@ -149,89 +138,9 @@
                 verticalArrangement = Arrangement.spacedBy(4.dp),
                 horizontalAlignment = Alignment.CenterHorizontally
             ) {
-<<<<<<< HEAD
                 WifiIndicator(isConnected = systemStatus.isWifiConnected)
 //                LteIndicator(isConnected = systemStatus.isLteConnected)
-=======
-                // Settings icon
-                Image(
-                    painter = painterResource(id = R.drawable.settings_line),
-                    contentDescription = "Settings",
-                    colorFilter = ColorFilter.tint(Color.Gray),
-                    modifier = Modifier.size(24.dp)
-                )
-                
-                // Camera icon
-                Image(
-                    painter = painterResource(id = R.drawable.camera_lens_line),
-                    contentDescription = "Camera",
-                    colorFilter = ColorFilter.tint(Color.Gray),
-                    modifier = Modifier.size(24.dp)
-                )
-                
-                // Recording indicator - Red dot
-                Box(
-                    modifier = Modifier
-                        .size(16.dp)
-                        .clip(CircleShape)
-                        .background(BrightRed) // Bright red
-                )
-                
-                // Compass showing "N"
-                Box(
-                    modifier = Modifier
-                        .size(28.dp),
-                    contentAlignment = Alignment.Center
-                ) {
-                    Text(
-                        text = "N",
-                        color = Color.White,
-                        fontSize = 18.sp,
-                        fontWeight = FontWeight.Bold
-                    )
-                }
-                
-                // Yellow/Orange square indicator
-                Box(
-                    modifier = Modifier
-                        .size(16.dp)
-                        .background(AlertYellow) // Bright yellow/orange
-                )
-                
-                // Green circular indicator
-                Box(
-                    modifier = Modifier
-                        .size(16.dp)
-                        .clip(CircleShape)
-                        .background(BrightGreen) // Bright green
-                )
-                
-                // Blue diamond indicator
-                Box(
-                    modifier = Modifier
-                        .size(16.dp)
-                        .rotate(45f) // Rotate to make diamond shape
-                        .background(BrightBlue) // Bright blue
-                )
-            }
-            
-            // Bottom Section - Speed Display
-            Column(
-                horizontalAlignment = Alignment.CenterHorizontally,
-                verticalArrangement = Arrangement.spacedBy(2.dp)
-            ) {
-                Text(
-                    text = "149",
-                    color = Color.White,
-                    fontSize = 20.sp,
-                    fontWeight = FontWeight.Bold
-                )
-                Text(
-                    text = "Mph",
-                    color = Color.Gray,
-                    fontSize = 12.sp
-                )
->>>>>>> bb5a8faa
+
             }
 
             // AI status
