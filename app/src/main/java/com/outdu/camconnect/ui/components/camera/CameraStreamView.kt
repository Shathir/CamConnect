--- conflicted
+++ resolved
@@ -28,10 +28,7 @@
 import com.outdu.camconnect.ui.layouts.maps.LiveTrackingMap
 import com.outdu.camconnect.ui.layouts.maps.MapLibreTrackingScreen
 import com.outdu.camconnect.ui.layouts.streamer.VideoSurfaceView
-<<<<<<< HEAD
 import com.outdu.camconnect.ui.layouts.streamer.ZoomableVideoTextureView
-=======
->>>>>>> bb5a8faa
 import com.outdu.camconnect.ui.theme.*
 
 
@@ -53,16 +50,13 @@
         modifier = modifier
             .fillMaxSize()
             .clip(RoundedCornerShape(20.dp))
-<<<<<<< HEAD
             .border(
                 width = 2.dp,
                 color = DarkBackground3, // Change to your desired border color
                 shape = RoundedCornerShape(20.dp)
             )
             .background(Color.Transparent),
-=======
-            .background(DarkBackground3),
->>>>>>> bb5a8faa
+
         contentAlignment = Alignment.Center
     ) {
         if (isConnected) {
