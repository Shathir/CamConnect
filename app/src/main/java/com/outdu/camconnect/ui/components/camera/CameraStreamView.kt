package com.outdu.camconnect.ui.components.camera


import android.content.Context
import androidx.compose.foundation.Image
import androidx.compose.foundation.background
import androidx.compose.foundation.layout.*
import androidx.compose.foundation.shape.CircleShape
import androidx.compose.foundation.shape.RoundedCornerShape
import androidx.compose.material3.Icon
import androidx.compose.runtime.Composable
import androidx.compose.ui.Alignment
import androidx.compose.ui.Modifier
import androidx.compose.ui.draw.clip
import androidx.compose.ui.graphics.Color
import androidx.compose.ui.graphics.ColorFilter
import androidx.compose.ui.layout.ContentScale

import androidx.compose.ui.platform.LocalContext
import androidx.compose.ui.res.painterResource
import androidx.compose.ui.text.style.TextAlign
import androidx.compose.ui.unit.dp
import androidx.compose.ui.unit.sp
import com.outdu.camconnect.R
import com.outdu.camconnect.Viewmodels.AppViewModel
import com.outdu.camconnect.ui.layouts.maps.LiveTrackingMap
import com.outdu.camconnect.ui.layouts.maps.MapLibreTrackingScreen
import com.outdu.camconnect.ui.layouts.streamer.VideoSurfaceView


/**
 * Camera stream view component - main video display
 */
@Composable
fun CameraStreamView(
    modifier: Modifier = Modifier,
    isConnected: Boolean = true,
    cameraName: String = "Camera 1",
    context: Context,
    onSpeedUpdate: (Float) -> Unit = {}
) {
    Box(
        modifier = modifier
            .fillMaxSize()
            .clip(RoundedCornerShape(20.dp))
            .background(Color(0xFF2A2A2A)),
        contentAlignment = Alignment.Center
    ) {
        if (isConnected) {
            // TODO: Replace with actual camera view implementation
            // This is a placeholder for the actual camera stream
//            CameraPlaceholder(cameraName = cameraName)
//            Image(
//                painter = painterResource(R.drawable.stream_sample_visible),
//                contentDescription = "Stream Sample Icon",
//                modifier = Modifier.fillMaxSize(), // size like an icon
//                contentScale = ContentScale.FillBounds,
//                alignment = Alignment.Center,
//            )
            VideoSurfaceView(viewModel = AppViewModel(), context)
        } else {
            DisconnectedView()
        }
    }
}

/**
 * Placeholder for camera stream during development
 */
@Composable
private fun CameraPlaceholder(cameraName: String) {
    Column(
        horizontalAlignment = Alignment.CenterHorizontally,
        verticalArrangement = Arrangement.Center
    ) {
        // Camera icon placeholder
        Box(
            modifier = Modifier
                .size(64.dp)
                .clip(RoundedCornerShape(12.dp))
                .background(Color.White.copy(alpha = 0.2f))
        ) {
            Box(
                modifier = Modifier
                    .size(32.dp)
                    .clip(CircleShape)
                    .background(Color.White.copy(alpha = 0.5f))
                    .align(Alignment.Center)
            )
        }
        Spacer(modifier = Modifier.height(16.dp))
        // Camera name text placeholder
        Box(
            modifier = Modifier
                .height(18.dp)
                .width((cameraName.length * 10).dp)
                .background(Color.White.copy(alpha = 0.7f))
        )
        Spacer(modifier = Modifier.height(4.dp))
        // "Live Stream" text placeholder
        Box(
            modifier = Modifier
                .height(14.dp)
                .width(80.dp)
                .background(Color.White.copy(alpha = 0.5f))
        )
    }
}

/**
 * View shown when camera is disconnected
 */
@Composable
private fun DisconnectedView() {
    Column(
        horizontalAlignment = Alignment.CenterHorizontally,
        verticalArrangement = Arrangement.Center
    ) {
        // Disconnected icon placeholder
        Box(
            modifier = Modifier
                .size(64.dp)
                .clip(CircleShape)
                .background(Color.Red.copy(alpha = 0.2f))
        ) {
            // X mark for disconnected
            Box(
                modifier = Modifier
                    .fillMaxSize()
                    .padding(16.dp)
            ) {
                Box(
                    modifier = Modifier
                        .fillMaxWidth()
                        .height(2.dp)
                        .background(Color.Red.copy(alpha = 0.7f))
                        .align(Alignment.Center)
                )
            }
        }
        Spacer(modifier = Modifier.height(16.dp))
        // "Camera Disconnected" text placeholder
        Box(
            modifier = Modifier
                .height(18.dp)
                .width(150.dp)
                .background(Color.Red.copy(alpha = 0.7f))
        )
        Spacer(modifier = Modifier.height(4.dp))
        // "Check your connection" text placeholder
        Box(
            modifier = Modifier
                .height(14.dp)
                .width(140.dp)
                .background(Color.White.copy(alpha = 0.5f))
        )
    }
}

/**
 * Small video feed slot for Layout 2 (Row 5)
 */
@Composable
fun VideoFeedSlot(
    modifier: Modifier = Modifier,
    label: String = "Secondary Feed"
) {
    Box(
        modifier = modifier
            .fillMaxWidth()
            .aspectRatio(16f / 9f)
            .clip(RoundedCornerShape(8.dp))
    ) {
        Box(
            modifier = Modifier.fillMaxSize(),
            contentAlignment = Alignment.Center
        ) {
            Column(
                horizontalAlignment = Alignment.CenterHorizontally
            ) {
                // Video icon placeholder
                Box(
                    modifier = Modifier
                        .fillMaxSize()
                        .clip(RoundedCornerShape(6.dp))
                )
                {
                    Image(
                        painter = painterResource(id = R.drawable.boat_hologram), // your .png file
                        contentDescription = "My PNG Icon",
                        modifier = Modifier.fillMaxSize(), // size like an icon
                        contentScale = ContentScale.FillBounds,

                        alignment = Alignment.Center,
                    )
                }
//                Spacer(modifier = Modifier.height(8.dp))
//                // Label text placeholder
//                Box(
//                    modifier = Modifier
//                        .height(12.dp)
//                        .width((label.length * 7).dp)
//                        .background(Color.White.copy(alpha = 0.5f))
//                )

            }
        }
    }
}

/**
 * Snapshot image slot for Layout 2 (Row 5)
 */
@Composable
fun SnapshotSlot(
    modifier: Modifier = Modifier,
    hasSnapshot: Boolean = false,
    onSpeedUpdate: (Float) -> Unit = {}
) {
    Box(
        modifier = modifier
            .fillMaxWidth()
            .aspectRatio(16f / 9f)
            .clip(RoundedCornerShape(18.dp))
            .background(Color.DarkGray)
    ) {

        LiveTrackingMap(onSpeedUpdate = onSpeedUpdate)
<<<<<<< HEAD
//        MapLibreTrackingScreen()
=======

>>>>>>> b9642b37

//        Box(
//            modifier = Modifier.fillMaxSize(),
//            contentAlignment = Alignment.Center
//        ) {
//            if (hasSnapshot) {
//                // TODO: Display actual snapshot
//                // "Last Snapshot" text placeholder
//                Box(
//                    modifier = Modifier
//                        .height(14.dp)
//                        .width(100.dp)
//                        .background(Color.White.copy(alpha = 0.7f))
//                )
//            } else {
//                Column(
//                    horizontalAlignment = Alignment.CenterHorizontally
//                ) {
//                    // Photo icon placeholder
//                    Box(
//                        modifier = Modifier
//                            .size(32.dp)
//                            .clip(RoundedCornerShape(6.dp))
//                            .background(Color.White.copy(alpha = 0.2f))
//                    ) {
//                        Box(
//                            modifier = Modifier
//                                .size(20.dp)
//                                .clip(CircleShape)
//                                .background(Color.White.copy(alpha = 0.3f))
//                                .align(Alignment.Center)
//                        )
//                    }
//                    Spacer(modifier = Modifier.height(8.dp))
//                    // "No Snapshot" text placeholder
//                    Box(
//                        modifier = Modifier
//                            .height(12.dp)
//                            .width(80.dp)
//                            .background(Color.White.copy(alpha = 0.5f))
//                    )
//                }
//            }
//        }
    }
}

/**
 * Camera info overlay that can be shown on top of the stream
 */
@Composable
fun CameraInfoOverlay(
    cameraName: String,
    isRecording: Boolean,
    modifier: Modifier = Modifier
) {
    Row(
        modifier = modifier
            .fillMaxWidth()
            .background(Color.Black.copy(alpha = 0.5f))
            .padding(8.dp),
        horizontalArrangement = Arrangement.SpaceBetween,
        verticalAlignment = Alignment.CenterVertically
    ) {
        // Camera name text placeholder
        Box(
            modifier = Modifier
                .height(14.dp)
                .width((cameraName.length * 8).dp)
                .background(Color.White.copy(alpha = 0.8f))
        )
        
        if (isRecording) {
            Row(
                verticalAlignment = Alignment.CenterVertically,
                horizontalArrangement = Arrangement.spacedBy(4.dp)
            ) {
                Box(
                    modifier = Modifier
                        .size(8.dp)
                        .clip(CircleShape)
                        .background(Color.Red)
                )
                // "REC" text placeholder
                Box(
                    modifier = Modifier
                        .height(12.dp)
                        .width(25.dp)
                        .background(Color.Red.copy(alpha = 0.8f))
                )
            }
        }
    }
} <|MERGE_RESOLUTION|>--- conflicted
+++ resolved
@@ -226,11 +226,8 @@
     ) {
 
         LiveTrackingMap(onSpeedUpdate = onSpeedUpdate)
-<<<<<<< HEAD
 //        MapLibreTrackingScreen()
-=======
-
->>>>>>> b9642b37
+
 
 //        Box(
 //            modifier = Modifier.fillMaxSize(),
