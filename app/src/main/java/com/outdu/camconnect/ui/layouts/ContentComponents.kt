package com.outdu.camconnect.ui.layouts

import androidx.compose.animation.AnimatedVisibility
import androidx.compose.animation.core.EaseOutBounce
import androidx.compose.animation.core.tween
import androidx.compose.animation.fadeIn
import androidx.compose.animation.fadeOut
import androidx.compose.animation.slideInVertically
import androidx.compose.foundation.Image
import androidx.compose.foundation.background
import androidx.compose.foundation.clickable
import androidx.compose.foundation.layout.*
import androidx.compose.foundation.rememberScrollState
import androidx.compose.foundation.shape.RoundedCornerShape
import androidx.compose.foundation.verticalScroll
import androidx.compose.material3.Icon
import androidx.compose.material3.Text
import androidx.compose.runtime.Composable
<<<<<<< HEAD
import androidx.compose.runtime.DisposableEffect
import androidx.compose.runtime.LaunchedEffect
import androidx.compose.runtime.getValue
import androidx.compose.runtime.mutableStateMapOf
import androidx.compose.runtime.mutableStateOf
import androidx.compose.runtime.remember
import androidx.compose.runtime.setValue
=======
import androidx.compose.runtime.getValue
import androidx.compose.runtime.mutableStateMapOf
import androidx.compose.runtime.remember
>>>>>>> bb5a8faa
import androidx.compose.ui.Alignment
import androidx.compose.ui.Modifier
import androidx.compose.ui.draw.clip
import androidx.compose.ui.draw.shadow
import androidx.compose.ui.graphics.Color
import androidx.compose.ui.graphics.vector.ImageVector
import androidx.compose.ui.res.painterResource
import androidx.compose.ui.text.font.FontWeight
import androidx.compose.ui.unit.Dp
import androidx.compose.ui.unit.dp
import androidx.compose.ui.unit.sp
import com.outdu.camconnect.R
import com.outdu.camconnect.ui.components.buttons.ButtonConfig
import com.outdu.camconnect.ui.components.buttons.CustomizableButton
import com.outdu.camconnect.ui.components.camera.*
import com.outdu.camconnect.ui.components.controls.*
import com.outdu.camconnect.ui.components.indicators.*
import com.outdu.camconnect.ui.components.settings.*
import com.outdu.camconnect.ui.models.*
import com.outdu.camconnect.ui.theme.*
import com.outdu.camconnect.ui.theme.AppColors.ButtonBgColor
import com.outdu.camconnect.ui.theme.AppColors.ButtonBorderColor
import com.outdu.camconnect.ui.theme.AppColors.ButtonIconColor
import com.outdu.camconnect.ui.theme.AppColors.ButtonSelectedBgColor
import com.outdu.camconnect.ui.theme.AppColors.ButtonSelectedIconColor
<<<<<<< HEAD
import com.outdu.camconnect.utils.MemoryManager
import kotlinx.coroutines.delay
import android.util.Log
=======

/**
 * Minimal control content - vertical layout with essential controls
 */
@Composable
fun MinimalControlContent(
    cameraState: CameraState,
    systemStatus: SystemStatus,
    onSettingsClick: () -> Unit,
    onCameraSwitch: () -> Unit,
    onRecordingToggle: () -> Unit,
    onExpandClick: () -> Unit
) {
    Column(
        modifier = Modifier
            .fillMaxSize()
            .padding(8.dp),
        verticalArrangement = Arrangement.SpaceBetween,
        horizontalAlignment = Alignment.CenterHorizontally
    ) {
        // Top controls
        Column(
            verticalArrangement = Arrangement.spacedBy(12.dp),
            horizontalAlignment = Alignment.CenterHorizontally
        ) {
            // Settings button
            CustomizableButton(
                config = ButtonConfig(
                    id = "settings",
                    iconPlaceholder = R.drawable.sliders_horizontal.toString(),
                    color = MediumGray,
                    text = "Settings",
                    BorderColor = ButtonBorderColor,
                    backgroundColor = MediumDarkBackground,
                    onClick = onSettingsClick
                ),
                isCompact = true,
                showText = false
            )

            CustomizableButton(
                config = ButtonConfig(
                    id = "camera_switch",
                    iconPlaceholder = R.drawable.expand_line.toString(),
                    color = Color.White,
                    text = "Camera",
                    BorderColor = DefaultColors.DarkGray,
                    backgroundColor = DefaultColors.DarkGray,
                    onClick = onExpandClick
                ),
                isCompact = true,
                showText = false
            )

            CustomizableButton(
                config = ButtonConfig(
                    id = "RecordingToggle",
                    iconPlaceholder = R.drawable.record_icon.toString(),
                    color = RecordRed,
                    text = "Recording",
                    BorderColor = ButtonBorderColor,
                    backgroundColor = MediumDarkBackground,
                    onClick = onRecordingToggle
                ),
                isCompact = true,
                showText = false
            )

            // Compass
//            CompassIndicator(
//                direction = systemStatus.compassDirection,
//                size = 60.dp
//            )
        }

        // Bottom indicators
        Column(
            verticalArrangement = Arrangement.spacedBy(8.dp),
            horizontalAlignment = Alignment.CenterHorizontally
        ) {
            // Battery indicator
            BatteryIndicator(
                batteryLevel = systemStatus.batteryLevel,
                showPercentage = false
            )

            // Connectivity indicators
            Column(
                verticalArrangement = Arrangement.spacedBy(4.dp),
                horizontalAlignment = Alignment.CenterHorizontally
            ) {
                WifiIndicator(isConnected = systemStatus.isWifiConnected)
//                LteIndicator(isConnected = systemStatus.isLteConnected)
            }

            // AI status
            AiStatusIndicator(
                isEnabled = systemStatus.isAiEnabled,
                modifier = Modifier.padding(vertical = 4.dp)
            )
//            CustomizableButton(
//                config = ButtonConfig(
//                    id = "AiStatusIndicator",
//                    iconPlaceholder = R.drawable.ai_line.toString(),
//                    text = "AiStatus",
//                    backgroundColor = Color(0xFF333333),
//                    onClick = {}
//                ),
//                isCompact = true,
//                showText = false
//            )

            // Speed indicator
            CompactSpeedIndicator(speed = systemStatus.currentSpeed)
        }

        // Expand button
//        ExpandButton(
//            isExpanded = false,
//            onClick = onExpandClick
//        )
    }
}

/**
 * Expanded control content - scrollable with multiple control sections
 */
@Composable
fun ExpandedControlContent(
    cameraState: CameraState,
    systemStatus: SystemStatus,
    customButtons: List<ButtonConfig>,
    toggleableIcons: List<ToggleableIcon>,
    buttonStates: MutableMap<String, Boolean>,
    onSettingsClick: () -> Unit,
    onCameraSwitch: () -> Unit,
    onRecordingToggle: () -> Unit,
    onZoomChange: (Float) -> Unit,
    onIconToggle: (String) -> Unit,
    onCollapseClick: () -> Unit,
    onSpeedUpdate: (Float) -> Unit = {}
) {
    Column(
        modifier = Modifier.fillMaxSize()
    ) {
        // Scrollable content
        Column(
            modifier = Modifier
                .weight(1f)
                .verticalScroll(rememberScrollState())
                .padding(16.dp),
            verticalArrangement = Arrangement.spacedBy(16.dp)
        ) {
            // Row 1: Customizable 5-button row with state management
            Row(
                modifier = Modifier.fillMaxWidth(),
                horizontalArrangement = Arrangement.spacedBy(8.dp)
            ) {
                customButtons.take(5).forEach { buttonConfig ->
                    // Get current selection state for this button
                    val isSelected = buttonStates[buttonConfig.id] ?: false
                    
                    CustomizableButton(
                        config = when (buttonConfig.id) {
                            "Settings" -> buttonConfig.copy(onClick = onSettingsClick,
                                BorderColor = ButtonBorderColor,
                                backgroundColor = if(isSelected) ButtonSelectedBgColor else ButtonBgColor,
                                color = if(isSelected) ButtonSelectedIconColor else ButtonIconColor)
                            "collapse-screen" -> buttonConfig.copy(onClick = onCollapseClick,
                                BorderColor = ButtonBorderColor,
                                backgroundColor = if(isSelected) ButtonSelectedBgColor else ButtonBgColor,
                                color = if(isSelected) ButtonSelectedIconColor else ButtonIconColor)
                            else -> {
                                // Create dynamic button config based on selection state
                                buttonConfig.copy(
                                    backgroundColor = if (isSelected) {
                                        // Active state - brighter background
                                        when (buttonConfig.id) {
                                            "ir" -> RecordRed
                                            else -> ButtonSelectedBgColor
                                        }
                                    } else {
                                        // Inactive state - default background
                                        ButtonBgColor
                                    },
                                    color = if (isSelected) ButtonSelectedIconColor else ButtonIconColor,
                                    BorderColor = if (isSelected) {
                                        // Active state - brighter background
                                        when (buttonConfig.id) {
                                            "ir" -> RecordRed
                                            else -> ButtonBorderColor
                                        }
                                    } else {
                                        // Inactive state - default background
                                        ButtonBorderColor
                                    },
                                    onClick = {
                                        // Toggle button state
                                        buttonStates[buttonConfig.id] = !isSelected
                                        // Call original onClick if needed
                                        buttonConfig.onClick()
                                    }
                                )
                            }
                        },
                        modifier = Modifier.weight(1f),
                        isCompact = true,
                        showText = true,
                    )
                }
            }

            // Row 2: Recording toggle and Zoom selector
            Row(
                modifier = Modifier.fillMaxWidth(),
                horizontalArrangement = Arrangement.spacedBy(12.dp),
                verticalAlignment = Alignment.CenterVertically
            ) {
                // Recording button with dark theme
                Box(
                    modifier = Modifier
                        .height(48.dp)
                        .weight(2f)
                        .clip(RoundedCornerShape(12.dp))
                        .background(
                            if (cameraState.isRecording) RecordRed else MediumDarkBackground
                        )
                        .clickable { onRecordingToggle() }
                        .padding(horizontal = 16.dp, vertical = 8.dp),
                    contentAlignment = Alignment.Center
                ) {
                    Row(
                        verticalAlignment = Alignment.CenterVertically,
                        horizontalArrangement = Arrangement.spacedBy(8.dp)
                    ) {
                        // Record dot indicator
                        Box(
                            modifier = Modifier
                                .size(12.dp)
                                .clip(RoundedCornerShape(6.dp))
                                .background(
                                    if (cameraState.isRecording) White else RedVariant
                                )
                        )
                        // Record text
                        Text(
                            text = "RECORD",
                            color = if (cameraState.isRecording) White else MediumLightGray,
                            fontSize = 14.sp,
                            fontWeight = FontWeight.Bold
                        )
                    }
                }

                // Zoom selector with dark theme
                Box(
                    modifier = Modifier
                        .height(48.dp)
                        .weight(1f)
                        .clip(RoundedCornerShape(12.dp))
                        .background(DarkSlate)
                        .clickable { /* Handle zoom click */ }
                        .padding(horizontal = 16.dp, vertical = 8.dp),
                    contentAlignment = Alignment.Center
                ) {
                    Text(
                        text = "${cameraState.zoomLevel.toInt()}X",
                        color = White,
                        fontSize = 16.sp,
                        fontWeight = FontWeight.Bold
                    )
                }
            }

            // Row 3: 6 toggleable icons
            Box(
                modifier = Modifier
                    .fillMaxWidth()
                    .clip(RoundedCornerShape(8.dp))
                    .background(DarkBackground2)
                    .padding(1.dp)

            ) {
                ToggleableIconRow(
                    icons = toggleableIcons,
                    onToggle = onIconToggle
                )
            }

            // Row 4: Compass component
//            Box(
//                modifier = Modifier
//                    .fillMaxWidth()
//                    .clip(RoundedCornerShape(8.dp))
//                    .background(Color(0xFFE0E0E0))
//                    .padding(16.dp),
//                contentAlignment = Alignment.Center
//            ) {
//                CompassIndicator(
//                    direction = systemStatus.compassDirection,
//                    size = 100.dp
//                )
//            }

            // Row 5: Video feed and snapshot slots
            Row(
                modifier = Modifier.fillMaxWidth(),
                horizontalArrangement = Arrangement.spacedBy(1.dp)
            ) {
//                VideoFeedSlot(
//                    modifier = Modifier.weight(1f),
//                    label = "Rear Camera"
//                )
                SnapshotSlot(
                    modifier = Modifier.weight(1f),
                    hasSnapshot = false,
                    onSpeedUpdate = onSpeedUpdate
                )
            }

            // Row 6: Status information
//            Box(
//                modifier = Modifier
//                    .fillMaxWidth()
//                    .clip(RoundedCornerShape(8.dp))
//                    .background(Color(0xFFE0E0E0))
//                    .padding(12.dp)
//            ) {
////                Column(
////                    verticalArrangement = Arrangement.spacedBy(8.dp)
////                ) {
//                    // Speed indicator
////                    SpeedIndicator(
////                        speed = systemStatus.currentSpeed,
////                        modifier = Modifier.fillMaxWidth()
////                    )
//
//                    // Status indicators in a row
//                    Row(
//                        modifier = Modifier.fillMaxWidth(),
//                        horizontalArrangement = Arrangement.SpaceEvenly
//                    ) {
//                        SpeedIndicator(
//                            speed = systemStatus.currentSpeed,
////                            modifier = Modifier.fillMaxWidth()
//                        )
//                        BatteryIndicator(
//                            batteryLevel = systemStatus.batteryLevel,
//                            showPercentage = true
//                        )
//                        WifiIndicator(isConnected = systemStatus.isWifiConnected)
////                        OnlineIndicator(isOnline = systemStatus.isOnline)
//                        AiStatusIndicator(isEnabled = systemStatus.isAiEnabled)
//                    }
////                }
//            }

        }

        // Bottom bar with settings and collapse button
//        Box(
//            modifier = Modifier
//                .fillMaxWidth()
//                .shadow(4.dp)
//                .background(Color(0xFFE0E0E0))
//                .padding(horizontal = 16.dp, vertical = 8.dp)
//        ) {
//            Row(
//                modifier = Modifier.fillMaxWidth(),
//                horizontalArrangement = Arrangement.SpaceBetween,
//                verticalAlignment = Alignment.CenterVertically
//            ) {
//                // Settings button
//                Row(
//                    modifier = Modifier
//                        .clickable { onSettingsClick() }
//                        .padding(8.dp),
//                    verticalAlignment = Alignment.CenterVertically,
//                    horizontalArrangement = Arrangement.spacedBy(8.dp)
//                ) {
//                    // Settings icon placeholder
//                    Box(
//                        modifier = Modifier
//                            .size(20.dp)
//                            .clip(RoundedCornerShape(4.dp))
//                            .background(Color.Gray)
//                    )
//                    // "Settings" text placeholder
//                    Box(
//                        modifier = Modifier
//                            .height(14.dp)
//                            .width(50.dp)
//                            .background(Color.Black.copy(alpha = 0.2f))
//                    )
//                }
//
//                // Collapse button
//                Box(
//                    modifier = Modifier
//                        .size(48.dp)
//                        .clip(RoundedCornerShape(24.dp))
//                        .clickable { onCollapseClick() }
//                        .padding(12.dp),
//                    contentAlignment = Alignment.Center
//                ) {
//                    // Chevron right placeholder
//                    Box(
//                        modifier = Modifier
//                            .size(24.dp)
//                            .background(Color.Gray, RoundedCornerShape(4.dp))
//                    )
//                }
//            }
//        }
    }
}
>>>>>>> bb5a8faa

/**
 * Full control content - comprehensive settings interface
 */
@Composable
fun FullControlContent(
    cameraState: CameraState,
    systemStatus: SystemStatus,
    detectionSettings: DetectionSettings,
    customButtons: List<ButtonConfig>,
    selectedTab: ControlTab,
    onTabSelected: (ControlTab) -> Unit,
    onAutoDayNightToggle: (Boolean) -> Unit,
    onVisionModeSelected: (VisionMode) -> Unit,
    onObjectDetectionToggle: (Boolean) -> Unit,
    onFarObjectDetectionToggle: (Boolean) -> Unit,
    onMotionDetectionToggle: (Boolean) -> Unit,
    onCameraModeSelected: (CameraMode) -> Unit,
    onOrientationModeSelected: (OrientationMode) -> Unit,
    onCollapseClick: () -> Unit
) {
    // Manage scroll state with proper cleanup
    val scrollState = rememberScrollState()
    
    // Cleanup when component is disposed
    DisposableEffect(Unit) {
        Log.d("FullControlContent", "Component created")
        onDispose {
            Log.d("FullControlContent", "Component disposed - cleaning up")
            try {
                MemoryManager.cleanupWeakReferences()
            } catch (e: Exception) {
                Log.e("FullControlContent", "Error during cleanup", e)
            }
        }
    }
    
    Column(
        modifier = Modifier
            .fillMaxSize()
            .verticalScroll(scrollState)
            .padding(16.dp),
        verticalArrangement = Arrangement.spacedBy(20.dp)
    ) {
        // Row 1: Customizable 5-button row
        Row(
            modifier = Modifier.fillMaxWidth(),
            horizontalArrangement = Arrangement.spacedBy(8.dp)
        ) {
            customButtons.take(5).forEach { buttonConfig ->
                if (buttonConfig.id != "Settings") {

                    CustomizableButton(
                        config =
                            if (buttonConfig.id == "collapse-screen") {
                                buttonConfig.copy(onClick = onCollapseClick)
                            } else {
                                buttonConfig
                            },
                        modifier = Modifier.weight(1f),
                        isCompact = false,
                        showText = false
                    )
                }

            }
        }

        // Row 2: Tab switcher
        ControlTabSwitcher(
            selectedTab = selectedTab,
            onTabSelected = onTabSelected,
            modifier = Modifier.fillMaxWidth()
        )

        // Tab content
        when (selectedTab) {
            ControlTab.CAMERA_CONTROL -> {
                Column(
                    verticalArrangement = Arrangement.spacedBy(20.dp)
                ) {
                    // Row 3: Display Settings
                    Box(
                        modifier = Modifier
                            .fillMaxWidth()
                            .clip(RoundedCornerShape(8.dp))
                            .background(DarkBackground2)
                            .padding(16.dp)
                    ) {
                        DisplaySettingsSection(
                            isAutoDayNightEnabled = cameraState.isAutoDayNightEnabled,
                            onAutoDayNightToggle = onAutoDayNightToggle,
                            selectedVisionMode = cameraState.visionMode,
                            onVisionModeSelected = onVisionModeSelected
                        )
                    }

                    // Row 4: Detection Settings
                    Box(
                        modifier = Modifier
                            .fillMaxWidth()
                            .clip(RoundedCornerShape(8.dp))
                            .background(DarkBackground2)
                            .padding(16.dp)
                    ) {
                        DetectionSettingsSection(
                            isObjectDetectionEnabled = detectionSettings.isObjectDetectionEnabled,
                            onObjectDetectionToggle = onObjectDetectionToggle,
                            isFarObjectDetectionEnabled = detectionSettings.isFarObjectDetectionEnabled,
                            onFarObjectDetectionToggle = onFarObjectDetectionToggle,
                            isMotionDetectionEnabled = detectionSettings.isMotionDetectionEnabled,
                            onMotionDetectionToggle = onMotionDetectionToggle
                        )
                    }

                    // Row 5: Image Settings
                    Box(
                        modifier = Modifier
                            .fillMaxWidth()
                            .clip(RoundedCornerShape(8.dp))
                            .background(DarkBackground2)
                            .padding(16.dp)
                    ) {
                        ImageSettingsSection(
                            selectedCameraMode = cameraState.cameraMode,
                            onCameraModeSelected = onCameraModeSelected,
                            selectedOrientationMode = cameraState.orientationMode,
                            onOrientationModeSelected = onOrientationModeSelected
                        )
                    }
                }
            }

            ControlTab.AI_CONTROL -> {
                // Device control content placeholder
                Box(
                    modifier = Modifier
                        .fillMaxWidth()
                        .clip(RoundedCornerShape(8.dp))
                        .background(DarkBackground2)
                        .padding(32.dp),
                    contentAlignment = Alignment.Center
                ) {
                    Column(
                        horizontalAlignment = Alignment.CenterHorizontally,
                        verticalArrangement = Arrangement.Center
                    ) {
                        // Device icon placeholder
                        Box(
                            modifier = Modifier
                                .size(64.dp)
                                .clip(RoundedCornerShape(12.dp))
                                .background(Color.Gray)
                        )
                        Spacer(modifier = Modifier.height(16.dp))
                        // "Device Control" text placeholder
                        Box(
                            modifier = Modifier
                                .height(24.dp)
                                .width(120.dp)
                                .background(Color.Black.copy(alpha = 0.3f))
                        )
                        Spacer(modifier = Modifier.height(8.dp))
                        // Description text placeholder
                        Box(
                            modifier = Modifier
                                .height(16.dp)
                                .width(200.dp)
                                .background(Color.Gray.copy(alpha = 0.3f))
                        )
                    }
                }
            }

            ControlTab.LICENSE_CONTROL -> {

            }
        }
    }
}

@Composable
fun DropInImage(
    imageRes: Int,
    modifier: Modifier = Modifier,
    delayMillis: Int = 0,
    imageSize: Dp = 80.dp
) {
    var visible by remember { mutableStateOf(false) }

    // Cleanup when component is disposed
    DisposableEffect(Unit) {
        Log.d("DropInImage", "Animation component created")
        onDispose {
            Log.d("DropInImage", "Animation component disposed")
            visible = false
        }
    }

    // Delay the visibility trigger for staggered effect
    LaunchedEffect(Unit) {
        delay(delayMillis.toLong())
        visible = true
    }

    AnimatedVisibility(
        visible = visible,
        enter = slideInVertically(
            initialOffsetY = { fullHeight -> -fullHeight * 2 },
            animationSpec = tween(
                durationMillis = 800,
                easing = EaseOutBounce
            )
        ) + fadeIn(),
        exit = fadeOut()
    ) {
        Image(
            painter = painterResource(id = imageRes),
            contentDescription = null,
            modifier = modifier
                .size(imageSize)
                .padding(8.dp)
        )
    }
}
<|MERGE_RESOLUTION|>--- conflicted
+++ resolved
@@ -16,7 +16,6 @@
 import androidx.compose.material3.Icon
 import androidx.compose.material3.Text
 import androidx.compose.runtime.Composable
-<<<<<<< HEAD
 import androidx.compose.runtime.DisposableEffect
 import androidx.compose.runtime.LaunchedEffect
 import androidx.compose.runtime.getValue
@@ -24,11 +23,6 @@
 import androidx.compose.runtime.mutableStateOf
 import androidx.compose.runtime.remember
 import androidx.compose.runtime.setValue
-=======
-import androidx.compose.runtime.getValue
-import androidx.compose.runtime.mutableStateMapOf
-import androidx.compose.runtime.remember
->>>>>>> bb5a8faa
 import androidx.compose.ui.Alignment
 import androidx.compose.ui.Modifier
 import androidx.compose.ui.draw.clip
@@ -54,428 +48,10 @@
 import com.outdu.camconnect.ui.theme.AppColors.ButtonIconColor
 import com.outdu.camconnect.ui.theme.AppColors.ButtonSelectedBgColor
 import com.outdu.camconnect.ui.theme.AppColors.ButtonSelectedIconColor
-<<<<<<< HEAD
 import com.outdu.camconnect.utils.MemoryManager
 import kotlinx.coroutines.delay
 import android.util.Log
-=======
-
-/**
- * Minimal control content - vertical layout with essential controls
- */
-@Composable
-fun MinimalControlContent(
-    cameraState: CameraState,
-    systemStatus: SystemStatus,
-    onSettingsClick: () -> Unit,
-    onCameraSwitch: () -> Unit,
-    onRecordingToggle: () -> Unit,
-    onExpandClick: () -> Unit
-) {
-    Column(
-        modifier = Modifier
-            .fillMaxSize()
-            .padding(8.dp),
-        verticalArrangement = Arrangement.SpaceBetween,
-        horizontalAlignment = Alignment.CenterHorizontally
-    ) {
-        // Top controls
-        Column(
-            verticalArrangement = Arrangement.spacedBy(12.dp),
-            horizontalAlignment = Alignment.CenterHorizontally
-        ) {
-            // Settings button
-            CustomizableButton(
-                config = ButtonConfig(
-                    id = "settings",
-                    iconPlaceholder = R.drawable.sliders_horizontal.toString(),
-                    color = MediumGray,
-                    text = "Settings",
-                    BorderColor = ButtonBorderColor,
-                    backgroundColor = MediumDarkBackground,
-                    onClick = onSettingsClick
-                ),
-                isCompact = true,
-                showText = false
-            )
-
-            CustomizableButton(
-                config = ButtonConfig(
-                    id = "camera_switch",
-                    iconPlaceholder = R.drawable.expand_line.toString(),
-                    color = Color.White,
-                    text = "Camera",
-                    BorderColor = DefaultColors.DarkGray,
-                    backgroundColor = DefaultColors.DarkGray,
-                    onClick = onExpandClick
-                ),
-                isCompact = true,
-                showText = false
-            )
-
-            CustomizableButton(
-                config = ButtonConfig(
-                    id = "RecordingToggle",
-                    iconPlaceholder = R.drawable.record_icon.toString(),
-                    color = RecordRed,
-                    text = "Recording",
-                    BorderColor = ButtonBorderColor,
-                    backgroundColor = MediumDarkBackground,
-                    onClick = onRecordingToggle
-                ),
-                isCompact = true,
-                showText = false
-            )
-
-            // Compass
-//            CompassIndicator(
-//                direction = systemStatus.compassDirection,
-//                size = 60.dp
-//            )
-        }
-
-        // Bottom indicators
-        Column(
-            verticalArrangement = Arrangement.spacedBy(8.dp),
-            horizontalAlignment = Alignment.CenterHorizontally
-        ) {
-            // Battery indicator
-            BatteryIndicator(
-                batteryLevel = systemStatus.batteryLevel,
-                showPercentage = false
-            )
-
-            // Connectivity indicators
-            Column(
-                verticalArrangement = Arrangement.spacedBy(4.dp),
-                horizontalAlignment = Alignment.CenterHorizontally
-            ) {
-                WifiIndicator(isConnected = systemStatus.isWifiConnected)
-//                LteIndicator(isConnected = systemStatus.isLteConnected)
-            }
-
-            // AI status
-            AiStatusIndicator(
-                isEnabled = systemStatus.isAiEnabled,
-                modifier = Modifier.padding(vertical = 4.dp)
-            )
-//            CustomizableButton(
-//                config = ButtonConfig(
-//                    id = "AiStatusIndicator",
-//                    iconPlaceholder = R.drawable.ai_line.toString(),
-//                    text = "AiStatus",
-//                    backgroundColor = Color(0xFF333333),
-//                    onClick = {}
-//                ),
-//                isCompact = true,
-//                showText = false
-//            )
-
-            // Speed indicator
-            CompactSpeedIndicator(speed = systemStatus.currentSpeed)
-        }
-
-        // Expand button
-//        ExpandButton(
-//            isExpanded = false,
-//            onClick = onExpandClick
-//        )
-    }
-}
-
-/**
- * Expanded control content - scrollable with multiple control sections
- */
-@Composable
-fun ExpandedControlContent(
-    cameraState: CameraState,
-    systemStatus: SystemStatus,
-    customButtons: List<ButtonConfig>,
-    toggleableIcons: List<ToggleableIcon>,
-    buttonStates: MutableMap<String, Boolean>,
-    onSettingsClick: () -> Unit,
-    onCameraSwitch: () -> Unit,
-    onRecordingToggle: () -> Unit,
-    onZoomChange: (Float) -> Unit,
-    onIconToggle: (String) -> Unit,
-    onCollapseClick: () -> Unit,
-    onSpeedUpdate: (Float) -> Unit = {}
-) {
-    Column(
-        modifier = Modifier.fillMaxSize()
-    ) {
-        // Scrollable content
-        Column(
-            modifier = Modifier
-                .weight(1f)
-                .verticalScroll(rememberScrollState())
-                .padding(16.dp),
-            verticalArrangement = Arrangement.spacedBy(16.dp)
-        ) {
-            // Row 1: Customizable 5-button row with state management
-            Row(
-                modifier = Modifier.fillMaxWidth(),
-                horizontalArrangement = Arrangement.spacedBy(8.dp)
-            ) {
-                customButtons.take(5).forEach { buttonConfig ->
-                    // Get current selection state for this button
-                    val isSelected = buttonStates[buttonConfig.id] ?: false
-                    
-                    CustomizableButton(
-                        config = when (buttonConfig.id) {
-                            "Settings" -> buttonConfig.copy(onClick = onSettingsClick,
-                                BorderColor = ButtonBorderColor,
-                                backgroundColor = if(isSelected) ButtonSelectedBgColor else ButtonBgColor,
-                                color = if(isSelected) ButtonSelectedIconColor else ButtonIconColor)
-                            "collapse-screen" -> buttonConfig.copy(onClick = onCollapseClick,
-                                BorderColor = ButtonBorderColor,
-                                backgroundColor = if(isSelected) ButtonSelectedBgColor else ButtonBgColor,
-                                color = if(isSelected) ButtonSelectedIconColor else ButtonIconColor)
-                            else -> {
-                                // Create dynamic button config based on selection state
-                                buttonConfig.copy(
-                                    backgroundColor = if (isSelected) {
-                                        // Active state - brighter background
-                                        when (buttonConfig.id) {
-                                            "ir" -> RecordRed
-                                            else -> ButtonSelectedBgColor
-                                        }
-                                    } else {
-                                        // Inactive state - default background
-                                        ButtonBgColor
-                                    },
-                                    color = if (isSelected) ButtonSelectedIconColor else ButtonIconColor,
-                                    BorderColor = if (isSelected) {
-                                        // Active state - brighter background
-                                        when (buttonConfig.id) {
-                                            "ir" -> RecordRed
-                                            else -> ButtonBorderColor
-                                        }
-                                    } else {
-                                        // Inactive state - default background
-                                        ButtonBorderColor
-                                    },
-                                    onClick = {
-                                        // Toggle button state
-                                        buttonStates[buttonConfig.id] = !isSelected
-                                        // Call original onClick if needed
-                                        buttonConfig.onClick()
-                                    }
-                                )
-                            }
-                        },
-                        modifier = Modifier.weight(1f),
-                        isCompact = true,
-                        showText = true,
-                    )
-                }
-            }
-
-            // Row 2: Recording toggle and Zoom selector
-            Row(
-                modifier = Modifier.fillMaxWidth(),
-                horizontalArrangement = Arrangement.spacedBy(12.dp),
-                verticalAlignment = Alignment.CenterVertically
-            ) {
-                // Recording button with dark theme
-                Box(
-                    modifier = Modifier
-                        .height(48.dp)
-                        .weight(2f)
-                        .clip(RoundedCornerShape(12.dp))
-                        .background(
-                            if (cameraState.isRecording) RecordRed else MediumDarkBackground
-                        )
-                        .clickable { onRecordingToggle() }
-                        .padding(horizontal = 16.dp, vertical = 8.dp),
-                    contentAlignment = Alignment.Center
-                ) {
-                    Row(
-                        verticalAlignment = Alignment.CenterVertically,
-                        horizontalArrangement = Arrangement.spacedBy(8.dp)
-                    ) {
-                        // Record dot indicator
-                        Box(
-                            modifier = Modifier
-                                .size(12.dp)
-                                .clip(RoundedCornerShape(6.dp))
-                                .background(
-                                    if (cameraState.isRecording) White else RedVariant
-                                )
-                        )
-                        // Record text
-                        Text(
-                            text = "RECORD",
-                            color = if (cameraState.isRecording) White else MediumLightGray,
-                            fontSize = 14.sp,
-                            fontWeight = FontWeight.Bold
-                        )
-                    }
-                }
-
-                // Zoom selector with dark theme
-                Box(
-                    modifier = Modifier
-                        .height(48.dp)
-                        .weight(1f)
-                        .clip(RoundedCornerShape(12.dp))
-                        .background(DarkSlate)
-                        .clickable { /* Handle zoom click */ }
-                        .padding(horizontal = 16.dp, vertical = 8.dp),
-                    contentAlignment = Alignment.Center
-                ) {
-                    Text(
-                        text = "${cameraState.zoomLevel.toInt()}X",
-                        color = White,
-                        fontSize = 16.sp,
-                        fontWeight = FontWeight.Bold
-                    )
-                }
-            }
-
-            // Row 3: 6 toggleable icons
-            Box(
-                modifier = Modifier
-                    .fillMaxWidth()
-                    .clip(RoundedCornerShape(8.dp))
-                    .background(DarkBackground2)
-                    .padding(1.dp)
-
-            ) {
-                ToggleableIconRow(
-                    icons = toggleableIcons,
-                    onToggle = onIconToggle
-                )
-            }
-
-            // Row 4: Compass component
-//            Box(
-//                modifier = Modifier
-//                    .fillMaxWidth()
-//                    .clip(RoundedCornerShape(8.dp))
-//                    .background(Color(0xFFE0E0E0))
-//                    .padding(16.dp),
-//                contentAlignment = Alignment.Center
-//            ) {
-//                CompassIndicator(
-//                    direction = systemStatus.compassDirection,
-//                    size = 100.dp
-//                )
-//            }
-
-            // Row 5: Video feed and snapshot slots
-            Row(
-                modifier = Modifier.fillMaxWidth(),
-                horizontalArrangement = Arrangement.spacedBy(1.dp)
-            ) {
-//                VideoFeedSlot(
-//                    modifier = Modifier.weight(1f),
-//                    label = "Rear Camera"
-//                )
-                SnapshotSlot(
-                    modifier = Modifier.weight(1f),
-                    hasSnapshot = false,
-                    onSpeedUpdate = onSpeedUpdate
-                )
-            }
-
-            // Row 6: Status information
-//            Box(
-//                modifier = Modifier
-//                    .fillMaxWidth()
-//                    .clip(RoundedCornerShape(8.dp))
-//                    .background(Color(0xFFE0E0E0))
-//                    .padding(12.dp)
-//            ) {
-////                Column(
-////                    verticalArrangement = Arrangement.spacedBy(8.dp)
-////                ) {
-//                    // Speed indicator
-////                    SpeedIndicator(
-////                        speed = systemStatus.currentSpeed,
-////                        modifier = Modifier.fillMaxWidth()
-////                    )
-//
-//                    // Status indicators in a row
-//                    Row(
-//                        modifier = Modifier.fillMaxWidth(),
-//                        horizontalArrangement = Arrangement.SpaceEvenly
-//                    ) {
-//                        SpeedIndicator(
-//                            speed = systemStatus.currentSpeed,
-////                            modifier = Modifier.fillMaxWidth()
-//                        )
-//                        BatteryIndicator(
-//                            batteryLevel = systemStatus.batteryLevel,
-//                            showPercentage = true
-//                        )
-//                        WifiIndicator(isConnected = systemStatus.isWifiConnected)
-////                        OnlineIndicator(isOnline = systemStatus.isOnline)
-//                        AiStatusIndicator(isEnabled = systemStatus.isAiEnabled)
-//                    }
-////                }
-//            }
-
-        }
-
-        // Bottom bar with settings and collapse button
-//        Box(
-//            modifier = Modifier
-//                .fillMaxWidth()
-//                .shadow(4.dp)
-//                .background(Color(0xFFE0E0E0))
-//                .padding(horizontal = 16.dp, vertical = 8.dp)
-//        ) {
-//            Row(
-//                modifier = Modifier.fillMaxWidth(),
-//                horizontalArrangement = Arrangement.SpaceBetween,
-//                verticalAlignment = Alignment.CenterVertically
-//            ) {
-//                // Settings button
-//                Row(
-//                    modifier = Modifier
-//                        .clickable { onSettingsClick() }
-//                        .padding(8.dp),
-//                    verticalAlignment = Alignment.CenterVertically,
-//                    horizontalArrangement = Arrangement.spacedBy(8.dp)
-//                ) {
-//                    // Settings icon placeholder
-//                    Box(
-//                        modifier = Modifier
-//                            .size(20.dp)
-//                            .clip(RoundedCornerShape(4.dp))
-//                            .background(Color.Gray)
-//                    )
-//                    // "Settings" text placeholder
-//                    Box(
-//                        modifier = Modifier
-//                            .height(14.dp)
-//                            .width(50.dp)
-//                            .background(Color.Black.copy(alpha = 0.2f))
-//                    )
-//                }
-//
-//                // Collapse button
-//                Box(
-//                    modifier = Modifier
-//                        .size(48.dp)
-//                        .clip(RoundedCornerShape(24.dp))
-//                        .clickable { onCollapseClick() }
-//                        .padding(12.dp),
-//                    contentAlignment = Alignment.Center
-//                ) {
-//                    // Chevron right placeholder
-//                    Box(
-//                        modifier = Modifier
-//                            .size(24.dp)
-//                            .background(Color.Gray, RoundedCornerShape(4.dp))
-//                    )
-//                }
-//            }
-//        }
-    }
-}
->>>>>>> bb5a8faa
+
 
 /**
  * Full control content - comprehensive settings interface
