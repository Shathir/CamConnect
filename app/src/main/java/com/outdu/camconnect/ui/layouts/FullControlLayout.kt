package com.outdu.camconnect.ui.layouts

import android.annotation.SuppressLint
import androidx.compose.foundation.background
import androidx.compose.foundation.clickable
import androidx.compose.foundation.horizontalScroll
import androidx.compose.foundation.layout.*
import androidx.compose.foundation.lazy.LazyRow
import androidx.compose.foundation.lazy.items
import androidx.compose.foundation.rememberScrollState
import androidx.compose.foundation.shape.CircleShape
import androidx.compose.foundation.shape.RoundedCornerShape
import androidx.compose.foundation.verticalScroll
import androidx.compose.material3.MaterialTheme
import androidx.compose.material3.Text
import androidx.compose.runtime.*
import androidx.compose.ui.Alignment
import androidx.compose.ui.Modifier
import androidx.compose.ui.draw.clip
import androidx.compose.ui.draw.shadow
import androidx.compose.ui.graphics.Color
import androidx.compose.ui.platform.LocalContext
import androidx.compose.ui.text.font.FontWeight
import androidx.compose.ui.text.style.TextAlign
import androidx.compose.ui.unit.dp
import androidx.compose.ui.unit.sp
import androidx.lifecycle.ViewModel
import com.outdu.camconnect.R
import com.outdu.camconnect.ui.components.buttons.ButtonConfig
import com.outdu.camconnect.ui.components.buttons.CustomizableButton
import com.outdu.camconnect.ui.components.camera.CameraStreamView
import com.outdu.camconnect.ui.components.settings.*
import com.outdu.camconnect.ui.components.settings.ai.AiLayout
import com.outdu.camconnect.ui.components.settings.camera.CameraLayout
import com.outdu.camconnect.ui.components.settings.license.CameraInfoCard
import com.outdu.camconnect.ui.components.settings.license.LicenseLayout
import com.outdu.camconnect.ui.models.*
import com.outdu.camconnect.ui.theme.*
<<<<<<< HEAD
import com.outdu.camconnect.ui.theme.AppColors.ButtonBgColor
import com.outdu.camconnect.ui.theme.AppColors.ButtonBorderColor
import com.outdu.camconnect.ui.theme.AppColors.ButtonSelectedBgColor
import com.outdu.camconnect.ui.theme.AppColors.ButtonSelectedIconColor
import com.outdu.camconnect.utils.MemoryManager
import android.util.Log
=======
>>>>>>> bb5a8faa

/**
 * Layout 3: Full Control Panel (Settings and Configuration)
 * Left Pane: 45% - Live camera stream display
 * Right Pane: 55% - In-depth device/camera configuration
 */
@Composable
fun SettingsControlLayout(
    cameraState: CameraState,
    systemStatus: SystemStatus,
    detectionSettings: DetectionSettings,
    customButtons: List<ButtonConfig>,
    selectedTab: ControlTab,
    onTabSelected: (ControlTab) -> Unit,
    onAutoDayNightToggle: (Boolean) -> Unit,
    onVisionModeSelected: (VisionMode) -> Unit,
    onObjectDetectionToggle: (Boolean) -> Unit,
    onFarObjectDetectionToggle: (Boolean) -> Unit,
    onMotionDetectionToggle: (Boolean) -> Unit,
    onCameraModeSelected: (CameraMode) -> Unit,
    onOrientationModeSelected: (OrientationMode) -> Unit,
    modifier: Modifier = Modifier,
    onCollapseClick: () -> Unit
) {
    // Manage scroll state with proper cleanup
    val scrollState = rememberScrollState()
    
    // Cleanup when component is disposed
    DisposableEffect(Unit) {
        Log.d("SettingsControlLayout", "Component created")
        onDispose {
            Log.d("SettingsControlLayout", "Component disposed - cleaning up")
            try {
                MemoryManager.cleanupWeakReferences()
            } catch (e: Exception) {
                Log.e("SettingsControlLayout", "Error during cleanup", e)
            }
        }
    }

    // Right Pane - Full Settings (55%)
    Column(
        modifier = Modifier
            .padding(top = 16.dp)
            .fillMaxSize()
            .background(Color.Transparent), // Light gray background
        verticalArrangement = Arrangement.spacedBy(24.dp)
    ) {

        // Row 2: Tab switcher
        Row(
            modifier = Modifier
                .padding(start = 8.dp, end = 8.dp)
                .fillMaxWidth(),
            horizontalArrangement = Arrangement.spacedBy(24.dp),
            verticalAlignment = Alignment.CenterVertically
        ) {

            CustomizableButton(
                config = ButtonConfig(
                    id = "settings-screen",
                    iconPlaceholder = R.drawable.sliders_horizontal.toString(),
                    color = ButtonSelectedIconColor,
                    text = "Camera",
                    backgroundColor = ButtonSelectedBgColor,
                    BorderColor = ButtonBorderColor,
                    onClick = onCollapseClick
                ),
                modifier = Modifier,
                isCompact = true,
                showText = false
            )

            ControlTabSwitcher(
                selectedTab = selectedTab,
                onTabSelected = onTabSelected,
                modifier = Modifier.weight(1f)
            )

            CustomizableButton(
                config = ButtonConfig(
                    id = "logout",
                    iconPlaceholder = R.drawable.signout.toString(),
                    color = Color.Red,
                    text = "Camera",
                    backgroundColor = ButtonBgColor,
                    BorderColor = ButtonBorderColor,
                ),
                modifier = Modifier,
                isCompact = true,
                showText = false
            )

        }


        // Scrollable content with managed scroll state
        Column(
            modifier = Modifier
<<<<<<< HEAD
                .weight(1f)
                .verticalScroll(scrollState)
                .padding(16.dp),
            verticalArrangement = Arrangement.spacedBy(20.dp)
        ) {


            // Tab content with proper keying for memory management
            key(selectedTab) {
                when (selectedTab) {
                    ControlTab.CAMERA_CONTROL -> {
                        CameraLayout(
                            cameraState = cameraState,
                            systemStatus = systemStatus,
                            detectionSettings = detectionSettings,
                            customButtons = customButtons,
                            onAutoDayNightToggle = onAutoDayNightToggle,
                            onVisionModeSelected = onVisionModeSelected,
                            onObjectDetectionToggle = onObjectDetectionToggle,
                            onFarObjectDetectionToggle = onFarObjectDetectionToggle,
                            onMotionDetectionToggle = onMotionDetectionToggle,
                            onCameraModeSelected = onCameraModeSelected,
                            onOrientationModeSelected = onOrientationModeSelected
                        )
=======
                .weight(0.55f)
                .fillMaxHeight()
                .background(LightGrayBackground) // Light gray background
        ) {
            // Top bar with back button
            Box(
                modifier = Modifier
                    .fillMaxWidth()
                    .shadow(4.dp)
                    .background(BluePrimary) // Blue primary color
                    .padding(horizontal = 8.dp, vertical = 4.dp)
            ) {
                Row(
                    modifier = Modifier.fillMaxWidth(),
                    verticalAlignment = Alignment.CenterVertically
                ) {
                    // Back button
                    Box(
                        modifier = Modifier
                            .size(48.dp)
                            .clip(CircleShape)
                            .clickable { onBackClick() }
                            .padding(12.dp),
                        contentAlignment = Alignment.Center
                    ) {
                        // Back arrow placeholder
                        Box(
                            modifier = Modifier
                                .size(24.dp)
                                .background(Color.White, RoundedCornerShape(4.dp))
                        )
                    }
                    // "Settings" text placeholder
                    Box(
                        modifier = Modifier
                            .height(24.dp)
                            .width(80.dp)
                            .padding(start = 8.dp)
                            .background(Color.White.copy(alpha = 0.8f))
                    )
                }
            }
            
            // Scrollable content
            Column(
                modifier = Modifier
                    .weight(1f)
                    .verticalScroll(rememberScrollState())
                    .padding(16.dp),
                verticalArrangement = Arrangement.spacedBy(20.dp)
            ) {
                // Row 1: Customizable 5-button row
                Row(
                    modifier = Modifier.fillMaxWidth(),
                    horizontalArrangement = Arrangement.spacedBy(8.dp)
                ) {
                    customButtons.take(5).forEach { buttonConfig ->
                        CustomizableButton(
                            config = buttonConfig,
                            modifier = Modifier.weight(1f),
                            isCompact = false,
                            showText = true
                        )
                    }
                }
                
                // Row 2: Tab switcher
                ControlTabSwitcher(
                    selectedTab = selectedTab,
                    onTabSelected = onTabSelected,
                    modifier = Modifier.fillMaxWidth()
                )
                
                // Tab content
                when (selectedTab) {
                    ControlTab.CAMERA_CONTROL -> {
                        Column(
                            verticalArrangement = Arrangement.spacedBy(20.dp)
                        ) {
                            // Row 3: Display Settings
                            Box(
                                modifier = Modifier
                                    .fillMaxWidth()
                                    .clip(RoundedCornerShape(8.dp))
                                    .background(LightGray)
                                    .padding(16.dp)
                            ) {
                                DisplaySettingsSection(
                                    isAutoDayNightEnabled = cameraState.isAutoDayNightEnabled,
                                    onAutoDayNightToggle = onAutoDayNightToggle,
                                    selectedVisionMode = cameraState.visionMode,
                                    onVisionModeSelected = onVisionModeSelected
                                )
                            }
                            
                            // Row 4: Detection Settings
                            Box(
                                modifier = Modifier
                                    .fillMaxWidth()
                                    .clip(RoundedCornerShape(8.dp))
                                    .background(LightGray)
                                    .padding(16.dp)
                            ) {
                                DetectionSettingsSection(
                                    isObjectDetectionEnabled = detectionSettings.isObjectDetectionEnabled,
                                    onObjectDetectionToggle = onObjectDetectionToggle,
                                    isFarObjectDetectionEnabled = detectionSettings.isFarObjectDetectionEnabled,
                                    onFarObjectDetectionToggle = onFarObjectDetectionToggle,
                                    isMotionDetectionEnabled = detectionSettings.isMotionDetectionEnabled,
                                    onMotionDetectionToggle = onMotionDetectionToggle
                                )
                            }
                            
                            // Row 5: Image Settings
                            Box(
                                modifier = Modifier
                                    .fillMaxWidth()
                                    .clip(RoundedCornerShape(8.dp))
                                    .background(LightGray)
                                    .padding(16.dp)
                            ) {
                                ImageSettingsSection(
                                    selectedCameraMode = cameraState.cameraMode,
                                    onCameraModeSelected = onCameraModeSelected,
                                    selectedOrientationMode = cameraState.orientationMode,
                                    onOrientationModeSelected = onOrientationModeSelected
                                )
                            }
                        }
>>>>>>> bb5a8faa
                    }

                    ControlTab.AI_CONTROL -> {
                        // Device control content placeholder
<<<<<<< HEAD
                        AiLayout()
                    }

                    ControlTab.LICENSE_CONTROL -> {
                        LicenseLayout()
=======
                        Box(
                            modifier = Modifier
                                .fillMaxWidth()
                                .clip(RoundedCornerShape(8.dp))
                                .background(LightGray)
                                .padding(32.dp),
                            contentAlignment = Alignment.Center
                        ) {
                            Column(
                                horizontalAlignment = Alignment.CenterHorizontally,
                                verticalArrangement = Arrangement.Center
                            ) {
                                // Device icon placeholder
                                Box(
                                    modifier = Modifier
                                        .size(64.dp)
                                        .clip(RoundedCornerShape(12.dp))
                                        .background(Color.Gray)
                                )
                                Spacer(modifier = Modifier.height(16.dp))
                                // "Device Control" text placeholder
                                Box(
                                    modifier = Modifier
                                        .height(24.dp)
                                        .width(120.dp)
                                        .background(Color.Black.copy(alpha = 0.3f))
                                )
                                Spacer(modifier = Modifier.height(8.dp))
                                // Description text placeholder
                                Box(
                                    modifier = Modifier
                                        .height(16.dp)
                                        .width(200.dp)
                                        .background(Color.Gray.copy(alpha = 0.3f))
                                )
                            }
                        }
>>>>>>> bb5a8faa
                    }
                }
            }
        }
    }
}


@Composable
fun CustomToggleButton(
    label: String,
    isSelected: Boolean,
    onClick: () -> Unit,
    modifier: Modifier = Modifier
) {
    Box(
        modifier = modifier
            .clip(RoundedCornerShape(8.dp))
            .background(if (isSelected) BlueVariant else DarkGray2)
            .clickable { onClick() }
            .padding(horizontal = 16.dp, vertical = 10.dp)
    ) {
        Text(
            text = label,
            color = Color.White,
            style = MaterialTheme.typography.bodyMedium,
            textAlign = TextAlign.Center
        )
    }
}

@Composable
fun CustomSelectableButton(
    label: String,
    isSelected: Boolean,
    selectedColor: Color = Color.Red,
    @SuppressLint("ModifierParameter") modifier: Modifier = Modifier,
    onClick: () -> Unit
) {
    Box(
        modifier = modifier
            .clip(RoundedCornerShape(8.dp))
            .background(if (isSelected) selectedColor else DarkGray2)
            .clickable { onClick() }
            .padding(horizontal = 16.dp, vertical = 10.dp)
    ) {
        Text(
            text = label,
            color = Color.White,
            style = MaterialTheme.typography.bodyMedium,
            textAlign = TextAlign.Center
        )
    }
}

class CameraControlViewModel : ViewModel() {
    var autoDayNight by mutableStateOf(true)
    var displayMode by mutableStateOf("Visible")
    var objectDetection by mutableStateOf(true)
    var detectFarObjects by mutableStateOf(true)
    var motionDetection by mutableStateOf(true)
    var captureMode by mutableStateOf("EIS")
    var orientation by mutableStateOf("Flip")
}

@Composable
fun CameraControlScreen(viewModel: CameraControlViewModel) {
    Column(
        Modifier
            .fillMaxSize()
            .background(Color.Black)
            .padding(16.dp)
    ) {

        Text("Camera Control", color = Color.White, fontSize = 18.sp, fontWeight = FontWeight.Bold)

        Spacer(Modifier.height(16.dp))

        SettingRow("Auto Day/Night") {
            CustomToggleButton(
                "ON", viewModel.autoDayNight,
                onClick = { viewModel.autoDayNight = true }
            )
            Spacer(Modifier.width(8.dp))
            CustomToggleButton(
                "OFF", !viewModel.autoDayNight,
                onClick = { viewModel.autoDayNight = false }
            )
        }

        SettingRow("Display Modes") {
            CustomToggleButton(
                "Visible", viewModel.displayMode == "Visible",
                onClick = {
                    viewModel.displayMode = "Visible"
                }
            )
            Spacer(Modifier.width(8.dp))
            CustomSelectableButton(
                "Infra Red", viewModel.displayMode == "Infra Red",
                onClick = {
                    viewModel.displayMode = "Infra Red"
                }
            )
            Spacer(Modifier.width(8.dp))
            CustomToggleButton(
                "Auto", viewModel.displayMode == "Auto",
                onClick = {
                    viewModel.displayMode = "Auto"
                }
            )
        }
    }
}

@Composable
fun SettingRow(label: String, content: @Composable RowScope.() -> Unit) {
    Column(Modifier.padding(vertical = 8.dp)) {
        Text(text = label, color = Color.White, fontSize = 14.sp)
        Spacer(Modifier.height(4.dp))
        Row(content = content)
    }
}




<|MERGE_RESOLUTION|>--- conflicted
+++ resolved
@@ -36,15 +36,13 @@
 import com.outdu.camconnect.ui.components.settings.license.LicenseLayout
 import com.outdu.camconnect.ui.models.*
 import com.outdu.camconnect.ui.theme.*
-<<<<<<< HEAD
 import com.outdu.camconnect.ui.theme.AppColors.ButtonBgColor
 import com.outdu.camconnect.ui.theme.AppColors.ButtonBorderColor
 import com.outdu.camconnect.ui.theme.AppColors.ButtonSelectedBgColor
 import com.outdu.camconnect.ui.theme.AppColors.ButtonSelectedIconColor
 import com.outdu.camconnect.utils.MemoryManager
 import android.util.Log
-=======
->>>>>>> bb5a8faa
+
 
 /**
  * Layout 3: Full Control Panel (Settings and Configuration)
@@ -144,7 +142,7 @@
         // Scrollable content with managed scroll state
         Column(
             modifier = Modifier
-<<<<<<< HEAD
+
                 .weight(1f)
                 .verticalScroll(scrollState)
                 .padding(16.dp),
@@ -169,186 +167,17 @@
                             onCameraModeSelected = onCameraModeSelected,
                             onOrientationModeSelected = onOrientationModeSelected
                         )
-=======
-                .weight(0.55f)
-                .fillMaxHeight()
-                .background(LightGrayBackground) // Light gray background
-        ) {
-            // Top bar with back button
-            Box(
-                modifier = Modifier
-                    .fillMaxWidth()
-                    .shadow(4.dp)
-                    .background(BluePrimary) // Blue primary color
-                    .padding(horizontal = 8.dp, vertical = 4.dp)
-            ) {
-                Row(
-                    modifier = Modifier.fillMaxWidth(),
-                    verticalAlignment = Alignment.CenterVertically
-                ) {
-                    // Back button
-                    Box(
-                        modifier = Modifier
-                            .size(48.dp)
-                            .clip(CircleShape)
-                            .clickable { onBackClick() }
-                            .padding(12.dp),
-                        contentAlignment = Alignment.Center
-                    ) {
-                        // Back arrow placeholder
-                        Box(
-                            modifier = Modifier
-                                .size(24.dp)
-                                .background(Color.White, RoundedCornerShape(4.dp))
-                        )
-                    }
-                    // "Settings" text placeholder
-                    Box(
-                        modifier = Modifier
-                            .height(24.dp)
-                            .width(80.dp)
-                            .padding(start = 8.dp)
-                            .background(Color.White.copy(alpha = 0.8f))
-                    )
-                }
-            }
-            
-            // Scrollable content
-            Column(
-                modifier = Modifier
-                    .weight(1f)
-                    .verticalScroll(rememberScrollState())
-                    .padding(16.dp),
-                verticalArrangement = Arrangement.spacedBy(20.dp)
-            ) {
-                // Row 1: Customizable 5-button row
-                Row(
-                    modifier = Modifier.fillMaxWidth(),
-                    horizontalArrangement = Arrangement.spacedBy(8.dp)
-                ) {
-                    customButtons.take(5).forEach { buttonConfig ->
-                        CustomizableButton(
-                            config = buttonConfig,
-                            modifier = Modifier.weight(1f),
-                            isCompact = false,
-                            showText = true
-                        )
-                    }
-                }
-                
-                // Row 2: Tab switcher
-                ControlTabSwitcher(
-                    selectedTab = selectedTab,
-                    onTabSelected = onTabSelected,
-                    modifier = Modifier.fillMaxWidth()
-                )
-                
-                // Tab content
-                when (selectedTab) {
-                    ControlTab.CAMERA_CONTROL -> {
-                        Column(
-                            verticalArrangement = Arrangement.spacedBy(20.dp)
-                        ) {
-                            // Row 3: Display Settings
-                            Box(
-                                modifier = Modifier
-                                    .fillMaxWidth()
-                                    .clip(RoundedCornerShape(8.dp))
-                                    .background(LightGray)
-                                    .padding(16.dp)
-                            ) {
-                                DisplaySettingsSection(
-                                    isAutoDayNightEnabled = cameraState.isAutoDayNightEnabled,
-                                    onAutoDayNightToggle = onAutoDayNightToggle,
-                                    selectedVisionMode = cameraState.visionMode,
-                                    onVisionModeSelected = onVisionModeSelected
-                                )
-                            }
-                            
-                            // Row 4: Detection Settings
-                            Box(
-                                modifier = Modifier
-                                    .fillMaxWidth()
-                                    .clip(RoundedCornerShape(8.dp))
-                                    .background(LightGray)
-                                    .padding(16.dp)
-                            ) {
-                                DetectionSettingsSection(
-                                    isObjectDetectionEnabled = detectionSettings.isObjectDetectionEnabled,
-                                    onObjectDetectionToggle = onObjectDetectionToggle,
-                                    isFarObjectDetectionEnabled = detectionSettings.isFarObjectDetectionEnabled,
-                                    onFarObjectDetectionToggle = onFarObjectDetectionToggle,
-                                    isMotionDetectionEnabled = detectionSettings.isMotionDetectionEnabled,
-                                    onMotionDetectionToggle = onMotionDetectionToggle
-                                )
-                            }
-                            
-                            // Row 5: Image Settings
-                            Box(
-                                modifier = Modifier
-                                    .fillMaxWidth()
-                                    .clip(RoundedCornerShape(8.dp))
-                                    .background(LightGray)
-                                    .padding(16.dp)
-                            ) {
-                                ImageSettingsSection(
-                                    selectedCameraMode = cameraState.cameraMode,
-                                    onCameraModeSelected = onCameraModeSelected,
-                                    selectedOrientationMode = cameraState.orientationMode,
-                                    onOrientationModeSelected = onOrientationModeSelected
-                                )
-                            }
-                        }
->>>>>>> bb5a8faa
+
                     }
 
                     ControlTab.AI_CONTROL -> {
                         // Device control content placeholder
-<<<<<<< HEAD
                         AiLayout()
                     }
 
                     ControlTab.LICENSE_CONTROL -> {
                         LicenseLayout()
-=======
-                        Box(
-                            modifier = Modifier
-                                .fillMaxWidth()
-                                .clip(RoundedCornerShape(8.dp))
-                                .background(LightGray)
-                                .padding(32.dp),
-                            contentAlignment = Alignment.Center
-                        ) {
-                            Column(
-                                horizontalAlignment = Alignment.CenterHorizontally,
-                                verticalArrangement = Arrangement.Center
-                            ) {
-                                // Device icon placeholder
-                                Box(
-                                    modifier = Modifier
-                                        .size(64.dp)
-                                        .clip(RoundedCornerShape(12.dp))
-                                        .background(Color.Gray)
-                                )
-                                Spacer(modifier = Modifier.height(16.dp))
-                                // "Device Control" text placeholder
-                                Box(
-                                    modifier = Modifier
-                                        .height(24.dp)
-                                        .width(120.dp)
-                                        .background(Color.Black.copy(alpha = 0.3f))
-                                )
-                                Spacer(modifier = Modifier.height(8.dp))
-                                // Description text placeholder
-                                Box(
-                                    modifier = Modifier
-                                        .height(16.dp)
-                                        .width(200.dp)
-                                        .background(Color.Gray.copy(alpha = 0.3f))
-                                )
-                            }
-                        }
->>>>>>> bb5a8faa
+
                     }
                 }
             }
