--- conflicted
+++ resolved
@@ -283,11 +283,8 @@
         horizontalArrangement = Arrangement.SpaceBetween,
         verticalAlignment = Alignment.CenterVertically
     ) {
-<<<<<<< HEAD
         icons.take(icons.size).forEach { iconData ->
-=======
-        icons.take(6).forEach { iconData ->
->>>>>>> bb5a8faa
+
             if(iconData.id == "viewmode")
             {
 
@@ -333,11 +330,8 @@
                         modifier = Modifier.size(iconData.iconSize),
                         colorFilter = androidx.compose.ui.graphics.ColorFilter.tint(
                             if (iconData.isSelected) iconData.colorOnSelect
-<<<<<<< HEAD
                             else MediumGray2
-=======
-                            else MediumGray2.copy(alpha = 0.6f)
->>>>>>> bb5a8faa
+
                         ),
                         contentScale = androidx.compose.ui.layout.ContentScale.Fit
                     )
